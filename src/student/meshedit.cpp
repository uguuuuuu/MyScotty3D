--- conflicted
+++ resolved
@@ -1,1752 +1,1709 @@
-
-#include <queue>
-#include <set>
-#include <unordered_map>
-#include <algorithm>
-#include <numeric>
-#include <functional>
-
-#include "../geometry/halfedge.h"
-#include "debug.h"
-#include "../lib/log.h"
-
-/******************************************************************
-*********************** Local Operations **************************
-******************************************************************/
-
-/* Note on local operation return types:
-
-    The local operations all return a std::optional<T> type. This is used so that your
-    implementation can signify that it does not want to perform the operation for
-    whatever reason (e.g. you don't want to allow the user to erase the last vertex).
-
-    An optional can have two values: std::nullopt, or a value of the type it is
-    parameterized on. In this way, it's similar to a pointer, but has two advantages:
-    the value it holds need not be allocated elsewhere, and it provides an API that
-    forces the user to check if it is null before using the value.
-
-    In your implementation, if you have successfully performed the operation, you can
-    simply return the required reference:
-
-            ... collapse the edge ...
-            return collapsed_vertex_ref;
-
-    And if you wish to deny the operation, you can return the null optional:
-
-            return std::nullopt;
-
-    Note that the stubs below all reject their duties by returning the null optional.
-*/
-
-// Traverses outgoing halfedges in clockwise order
-std::vector<Halfedge_Mesh::HalfedgeRef> get_outgoing_halfedges(
-    Halfedge_Mesh::VertexRef v, std::function<bool(Halfedge_Mesh::HalfedgeRef)> pred =
-                                    [](Halfedge_Mesh::HalfedgeRef) { return true; }) {
-    std::vector<Halfedge_Mesh::HalfedgeRef> outgoing_halfedges;
-    auto h = v->halfedge();
-    //info("Getting outgoing halfedges of vertex %i", v->id());
-    do {
-        //info("Outgoing halfedge %i", h->id());
-        if(pred(h)) outgoing_halfedges.push_back(h);
-        h = h->twin()->next();
-    } while(h != v->halfedge());
-
-    return outgoing_halfedges;
-}
-// Traverses neighbors in clockwise order
-std::vector<Halfedge_Mesh::VertexRef> get_neighbors(Halfedge_Mesh::VertexRef v) {
-
-    auto outgoing_halfedges = get_outgoing_halfedges(v);
-    std::vector<Halfedge_Mesh::VertexRef> neighbors(outgoing_halfedges.size());
-    std::transform(outgoing_halfedges.begin(), outgoing_halfedges.end(), neighbors.begin(),
-                   [](Halfedge_Mesh::HalfedgeRef h) { return h->twin()->vertex(); });
-
-    return neighbors;
-}
-Halfedge_Mesh::HalfedgeRef get_last_halfedge(Halfedge_Mesh::HalfedgeRef h) {
-
-    auto hh = h;
-    do {
-<<<<<<< HEAD
-        hh = hh->next();
-    } while(hh->next() != h);
-
-    return hh;
-}
-// Traverses incident halfedges in counter-clockwise order
-std::vector<Halfedge_Mesh::HalfedgeRef> get_incident_halfedges(Halfedge_Mesh::EdgeRef e) {
-    auto he0 = e->halfedge();
-    auto he1 = he0->twin();
-    auto reorder = [](std::vector<Halfedge_Mesh::HalfedgeRef>&& hs, Halfedge_Mesh::HalfedgeRef h) {
-        auto itr = std::find(hs.begin(), hs.end(), h);
-        std::rotate(hs.begin(), itr, hs.end());
-        std::reverse(hs.begin(), hs.end());
-        hs.pop_back();
-        return hs;
-    };
-    auto outgoing_halfedges0 = reorder(get_outgoing_halfedges(he0->vertex()), he0);
-    auto outgoing_halfedges1 = reorder(get_outgoing_halfedges(he1->vertex()), he1);
-    std::vector<Halfedge_Mesh::HalfedgeRef> incident_halfedges(outgoing_halfedges0.size() +
-                                                outgoing_halfedges1.size());
-    std::move(outgoing_halfedges1.begin(), outgoing_halfedges1.end(),
-              std::move(outgoing_halfedges0.begin(), outgoing_halfedges0.end(),
-                        incident_halfedges.begin()));
-    return incident_halfedges;
-}
-std::vector<Halfedge_Mesh::FaceRef> get_incident_faces(Halfedge_Mesh::EdgeRef e) {
-    auto h = e->halfedge();
-    auto f0 = h->face();
-    auto f1 = h->twin()->face();
-
-    return {f0, f1};
-}
-// Traverses incident faces in clockwise order
-std::vector<Halfedge_Mesh::FaceRef> get_incident_faces(Halfedge_Mesh::VertexRef v) {
-    auto outgoing_halfedges = get_outgoing_halfedges(v);
-    std::vector<Halfedge_Mesh::FaceRef> faces(outgoing_halfedges.size());
-    std::transform(outgoing_halfedges.begin(), outgoing_halfedges.end(), faces.begin(),
-                   [](Halfedge_Mesh::HalfedgeRef h) { return h->face(); });
-
-    return faces;
-}
-// Traverses incident edges in clockwise order
-std::vector<Halfedge_Mesh::EdgeRef> get_incident_edges(Halfedge_Mesh::VertexRef v) {
-    auto outgoing_halfedges = get_outgoing_halfedges(v);
-    std::vector<Halfedge_Mesh::EdgeRef> edges(outgoing_halfedges.size());
-    std::transform(outgoing_halfedges.begin(), outgoing_halfedges.end(), edges.begin(),
-                   [](Halfedge_Mesh::HalfedgeRef h) { return h->edge(); });
-
-    return edges;
-}
-std::vector<Halfedge_Mesh::HalfedgeRef> get_boundary_halfedges(Halfedge_Mesh::HalfedgeRef h) {
-    std::vector<Halfedge_Mesh::HalfedgeRef> bdry_halfedges;
-    auto hh = h;
-    do {
-        bdry_halfedges.push_back(hh);
-        hh = hh->next();
-    } while(hh != h);
-
-    return bdry_halfedges;
-}
-// Traverses vertices in counter-clockwise order
-std::vector<Halfedge_Mesh::VertexRef> get_vertices(Halfedge_Mesh::FaceRef f) {
-
-    auto bdry_halfedges = get_boundary_halfedges(f->halfedge());
-    std::vector<Halfedge_Mesh::VertexRef> vertices(bdry_halfedges.size());
-    std::transform(bdry_halfedges.begin(), bdry_halfedges.end(), vertices.begin(),
-                   [](Halfedge_Mesh::HalfedgeRef h) { return h->vertex(); });
-
-    return vertices;
-}
-Halfedge_Mesh::VertexRef move(Halfedge_Mesh::VertexRef dst, Halfedge_Mesh::VertexRef src) {
-    
-    dst->halfedge() = src->halfedge();
-    for(auto h : get_outgoing_halfedges(src)) h->vertex() = dst;
-    return dst;
-}
-// Merges the two vertices delimiting the edge of h
-// @param h0: Inside halfedge of edge delimited by vertices to be merged
-Halfedge_Mesh::VertexRef merge(Halfedge_Mesh::HalfedgeRef h0,
-                               Halfedge_Mesh& m) {
-
-    auto h1 = h0->twin();
-    auto e0 = h0->edge();
-    auto v0 = h0->vertex();
-    auto v1 = h1->vertex();
-    info("Merging vertices %i and %i", v0->id(), v1->id());
-    auto outgoing_halfedges0 =
-        get_outgoing_halfedges(v0, [&](Halfedge_Mesh::HalfedgeRef h) { return h != h0; });
-    auto outgoing_halfedges1 =
-        get_outgoing_halfedges(v1, [&](Halfedge_Mesh::HalfedgeRef h) { return h != h1; });
-
-    auto v = m.new_vertex();
-    info("Merged vertex %i", v->id());
-
-    info("Outgoing halfedges of vertex %i", v0->id());
-    for(auto h : outgoing_halfedges0) {
-        v->halfedge() = h;
-        info("%i", h->id());
-    }
-    info("Outgoing halfedges of vertex %i", v1->id());
-    for(auto h : outgoing_halfedges1) {
-        v->halfedge() = h;
-        info("%i", h->id());
-    }
-
-    m.erase(v0);
-    m.erase(v1);
-    m.erase(e0);
-    m.erase(h0);
-    m.erase(h1);
-
-    info("Outgoing halfedges of merged vertex %i", v->id());
-    for(auto h : get_outgoing_halfedges(v)) {
-        info("%i", h->id());
-    }
-
-    return v;
-}
-// @param h0: halfedge pointing outward common vert
-// @param h1: halfedge pointing toward common vert
-// @return v: merged vertex whose halfedge's edge is merge edge
-Halfedge_Mesh::VertexRef merge(Halfedge_Mesh::HalfedgeRef h0, Halfedge_Mesh::HalfedgeRef h1,
-                             Halfedge_Mesh& m) {
-
-    info("Merging edges %i and %i", h0->id(), h1->id());
-    // Face is triangle
-    h0 = h0->twin();
-    h1 = h1->twin();
-    auto h2 = h0->twin();
-    auto h3 = h1->twin();
-    auto h4 = h2->next();
-    auto h5 = h4->twin();
-    auto v0 = h0->vertex();
-    auto v1 = h3->vertex();
-    auto v2 = h1->vertex();
-    auto e0 = h4->edge();
-    auto e1 = h1->edge();
-    auto e2 = h0->edge();
-    auto f0 = h2->face();
-    auto outgoing_halfedges0 =
-        get_outgoing_halfedges(v0, [&](Halfedge_Mesh::HalfedgeRef h) { return h != h4; });
-    auto outgoing_halfedges1 = get_outgoing_halfedges(
-        v1, [&](Halfedge_Mesh::HalfedgeRef h) { return h != h5 && h != h3; });
-    auto outgoing_halfedges2 =
-        get_outgoing_halfedges(v2, [&](Halfedge_Mesh::HalfedgeRef h) { return h != h2; });
-
-    auto v = m.new_vertex();
-    info("Merged vertex %i", v->id());
-    v->halfedge() = h0;
-    for(auto h : outgoing_halfedges0) {
-        h->vertex() = v;
-    }
-    for(auto h : outgoing_halfedges1) {
-        h->vertex() = v;
-    }
-    v2->halfedge() = outgoing_halfedges2[0];
-    auto e = m.new_edge();
-    e->halfedge() = h0;
-    h0->set_neighbors(h0->next(), h1, v, e, h0->face());
-    h1->set_neighbors(h1->next(), h0, v2, e, h1->face());
-    get_last_halfedge(h5)->next() = h5->next();
-
-    m.erase(v0);
-    m.erase(v1);
-    m.erase(e0);
-    m.erase(e1);
-    m.erase(e2);
-    m.erase(f0);
-    m.erase(h2);
-    m.erase(h3);
-    m.erase(h4);
-    m.erase(h5);
-
-    info("Merging finished");
-    return v;
-}
-bool on_boundary(Halfedge_Mesh::VertexRef v) {
-
-    auto outgoing_halfedges = get_outgoing_halfedges(v);
-    for(auto h : outgoing_halfedges) {
-        if(h->face()->is_boundary() || h->twin()->face()->is_boundary()) return true;
-    }
-    return false;
-}
-bool inline on_boundary(Halfedge_Mesh::EdgeRef e) {
-    auto h0 = e->halfedge();
-    auto h1 = h0->twin();
-    return h0->face()->is_boundary() || h1->face()->is_boundary();
-}
-unsigned int inline num_incident_edges(Halfedge_Mesh::VertexRef v) {
-
-    return on_boundary(v) ? v->degree() + 1 : v->degree();
-}
-size_t num_edges(Halfedge_Mesh::FaceRef f) {
-
-    auto h = f->halfedge();
-    size_t counter = 0;
-    do {
-        counter++;
-        h = h->next();
-    } while(h != f->halfedge());
-    return counter;
-=======
-        preh = preh->next();
-    } while (preh->next() != h);
-    Vec3 vpos = (h->vertex()->pos + ht->vertex()->pos)/2;
-
-    // Phase 2: Allocate new elements
-    VertexRef c = new_vertex();
-    c->pos = vpos;
-    HalfedgeRef hn = new_halfedge();
-    HalfedgeRef hnt = new_halfedge();
-    EdgeRef e0 = new_edge();
-
-    // The following elements aren't necessary for the bisect_edge, but they are here to demonstrate phase 4
-    FaceRef f_not_used = new_face();
-    HalfedgeRef h_not_used = new_halfedge();
-
-    // Phase 3: Reassign elements
-    e0->halfedge() = hn;
-    hn->twin() = hnt;
-    hn->edge() = e0;
-    hn->vertex() = h->vertex();
-    hn->face() = h->face();
-    preh->next() = hn;
-    hn->next() = h;
-    h->vertex() = c;
-    ht->next() = hnt;
-    c->halfedge() = h;
-    hn->vertex()->halfedge() = hn;
-    // is_new parameter is used for global operations
-    c->is_new = true;
-
-    // example of set_neighbors:
-    // condenses hnt->next() = nexht; hnt->twin() = hn; hnt->vertex() = c; hnt->edge() = e0; hnt->face() = ht->face(); into one line
-    hnt->set_neighbors(nexht, hn, c, e0, ht->face());
-
-    // Phase 4: Delete unused elements
-    erase(f_not_used);
-    erase(h_not_used);
-
-    // Phase 5: Return the correct iterator
-    return c;
->>>>>>> 8ab22c95
-}
-
-/*
-    This method should replace the given vertex and all its neighboring
-    edges and faces with a single face, returning the new face.
- */
-std::optional<Halfedge_Mesh::FaceRef> Halfedge_Mesh::erase_vertex(Halfedge_Mesh::VertexRef v) {
-
-    // 0. sanity check
-    // 1. create new face
-    // 2. reconfigure incident vertices & halfedges & boundary halfedges
-    // 3. configure new face
-    // 4. delete inside vertex, edges, faces, and halfedges
-
-    if(on_boundary(v)) return std::nullopt;
-    std::vector<VertexRef> neighbors = get_neighbors(v);
-    for(auto ngbr : neighbors) {
-        if(num_incident_edges(ngbr) < 3) return std::nullopt;
-    }
-
-    auto face = new_face();
-
-    std::vector<HalfedgeRef> outgoing_halfedges = get_outgoing_halfedges(v);
-    for(auto h : outgoing_halfedges) {
-        auto h1 = h->next();
-        auto twin = h->twin();
-        twin->vertex()->halfedge() = h1;
-
-        auto h0 = twin->next();
-        while(h0->next() != twin) h0 = h0->next();
-        h0->next() = h1;
-    }
-    auto bdry_halfedges = get_boundary_halfedges(outgoing_halfedges[0]->next());
-    for(auto h : bdry_halfedges) {
-        h->face() = face;
-    }
-
-    face->halfedge() = bdry_halfedges[0];
-    
-    erase(v);
-    for(auto h : outgoing_halfedges) {
-        erase(h->edge());
-        erase(h->face());
-        erase(h->twin());
-        erase(h);
-    }
-
-    return face;
-}
-
-/*
-    This method should erase the given edge and return an iterator to the
-    merged face.
- */
-std::optional<Halfedge_Mesh::FaceRef> Halfedge_Mesh::erase_edge(Halfedge_Mesh::EdgeRef e) {
-
-    // 0. sanity check
-    // 1. new face
-    // 2. reconfigure boundary halfedges, incident vertices, & new face
-    // 3. delete edge, incident faces, and halfedges
-
-    if(on_boundary(e)) return std::nullopt;
-    auto h0 = e->halfedge();
-    auto h1 = h0->twin();
-    auto v0 = h0->vertex();
-    auto v1 = h1->vertex();
-    if(on_boundary(v0)) {
-        if(v0->degree() <= 1) return std::nullopt;
-    } else {
-        if(v0->degree() <= 2) return std::nullopt;
-    }
-    if(on_boundary(v1)) {
-        if(v1->degree() <= 1) return std::nullopt;
-    } else {
-        if(v1->degree() <= 2) return std::nullopt;
-    }
-
-    auto face = new_face();
-
-    auto h00 = h0->next();
-    auto h10 = h1->next();
-    auto h01 = h00;
-    while(h01->next() != h0) h01 = h01->next();
-    auto h11 = h10;
-    while(h11->next() != h1) h11 = h11->next();
-    h01->set_neighbors(h10, h01->twin(), h01->vertex(), h01->edge(), face);
-    h11->set_neighbors(h00, h11->twin(), h11->vertex(), h11->edge(), face);
-    for(auto h = h00; h != h11; h = h->next()) {
-        h->face() = face;
-    }
-    h0->vertex()->halfedge() = h10;
-    h1->vertex()->halfedge() = h00;
-    face->halfedge() = h00;
-
-    erase(e);
-    erase(h0->face());
-    erase(h1->face());
-    erase(h0);
-    erase(h1);
-
-    return face;
-}
-
-Halfedge_Mesh::VertexRef collapse_half(Halfedge_Mesh::HalfedgeRef h,
-                                                        Halfedge_Mesh& m) {
-
-    auto h0 = h->next();
-    auto h1 = get_last_halfedge(h);
-    auto v0 = m.new_vertex();
-
-    if(num_edges(h->face()) == 3) {
-        m.erase(h);
-        m.erase(h0);
-        m.erase(h1);
-        m.erase(h0->edge());
-        m.erase(h1->edge());
-        m.erase(h0->face());
-        {
-            auto hh = h0;
-            h0 = h1->twin();
-            h1 = hh->twin();
-        }
-
-        auto e0 = m.new_edge();
-        auto v1 = h1->vertex();
-        v0->halfedge() = h0;
-        v1->halfedge() = h1;
-        e0->halfedge() = h0;
-        h0->set_neighbors(h0->next(), h1, v0, e0, h0->face());
-        h1->set_neighbors(h1->next(), h0, v1, e0, h1->face());
-    } else {
-        auto f0 = h->face();
-        v0->halfedge() = h0;
-        f0->halfedge() = h0;
-        h0->vertex() = v0;
-        h1->next() = h0;
-
-        m.erase(h);
-    }
-
-    return v0;
-}
-/*
-    This method should collapse the given edge and return an iterator to
-    the new vertex created by the collapse.
-*/
-std::optional<Halfedge_Mesh::VertexRef> Halfedge_Mesh::collapse_edge(Halfedge_Mesh::EdgeRef e) {
-
-    auto h = e->halfedge()->face()->is_boundary() ? e->halfedge()->twin() : e->halfedge();
-    auto v0 = h->vertex();
-    auto v1 = h->twin()->vertex();
-    bool on_bdry = on_boundary(e);
-    auto p = e->center();
-
-    unsigned int num_triangles = 0;
-    std::vector<Halfedge_Mesh::VertexRef> common_neighbors;
-    if(num_edges(h->face()) == 3) {
-        num_triangles++;
-        common_neighbors.push_back(h->next()->next()->vertex());
-    }
-    if(!on_bdry && num_edges(h->twin()->face()) == 3) {
-        num_triangles++;
-        common_neighbors.push_back(h->twin()->next()->next()->vertex());
-    }
-    if(num_triangles == 1) {
-        if(num_incident_edges(v0) + num_incident_edges(v1) - 3 < 2) return std::nullopt;
-        if(num_incident_edges(common_neighbors[0]) - 1 < 2) return std::nullopt;
-    }
-    if(num_triangles == 2) {
-        for(auto v : common_neighbors) {
-            if(num_incident_edges(v) - 1 < 2) return std::nullopt;
-        }
-    }
-    auto outgoing_halfedges0 = get_outgoing_halfedges(v0);
-    auto outgoing_halfedges1 = get_outgoing_halfedges(v1);
-
-    auto v = collapse_half(h, *this);
-    if(!on_bdry) {
-        auto h0 = v->halfedge();
-        erase(v);
-        v = collapse_half(h->twin(), *this);
-        h0->vertex() = v;
-    }
-    else {
-        get_last_halfedge(h->twin())->next() = h->twin()->next();
-    }
-
-
-    for(auto hh : outgoing_halfedges0) {
-        hh->vertex() = v;
-    }
-    for(auto hh : outgoing_halfedges1) {
-        hh->vertex() = v;
-    }
-
-    //v->pos = v->neighborhood_center();
-    v->pos = p;
-
-    erase(v0);
-    erase(v1);
-    erase(e);
-    erase(h);
-    erase(h->twin());
-
-    return v;
-}
-
-//@param h: outside halfedge corresponding to side being collapsed
-Halfedge_Mesh::VertexRef collapse_side(Halfedge_Mesh::HalfedgeRef h, Halfedge_Mesh& m) {
-    
-    info("collapsing side with halfedge %i", h->id());
-    Halfedge_Mesh::VertexRef v;
-    if(num_edges(h->face()) == 3)
-        v = merge(get_last_halfedge(h), h->next(), m);
-    else
-        v = merge(h, m);
-
-    auto outgoing = get_outgoing_halfedges(v);
-    info("merged vertex %i", v->id());
-    for(auto n : outgoing) {
-        info("outgoing halfedge %i", n->id());
-    }
-    m.validate();
-    info("validate() passed");
-    return v;
-}
-    /*
-    This method should collapse the given face and return an iterator to
-    the new vertex created by the collapse.
-*/
-std::optional<Halfedge_Mesh::VertexRef> Halfedge_Mesh::collapse_face(Halfedge_Mesh::FaceRef f) {
-
-    // 0. sanity check
-    // 1. create new vertex
-    // 2. reconfigure incident faces
-    // 3. delete vertices, edges, face, & halfedges
-
-    auto bdry_halfedges = get_boundary_halfedges(f->halfedge());
-    for(auto h : bdry_halfedges) {
-        if(!on_boundary(h->edge()) && num_edges(h->twin()->face()) == 3) {
-            if(num_incident_edges(h->twin()->next()->next()->vertex()) < 3) return std::nullopt;
-        }
-    }
-    std::vector<HalfedgeRef> outgoing_halfedges;
-    outgoing_halfedges.reserve(
-        std::reduce(bdry_halfedges.begin(), bdry_halfedges.end(), (size_t)0,
-                    [](size_t a, HalfedgeRef h) { return a + num_incident_edges(h->vertex()); }) -
-        num_edges(f) * 2);
-    std::for_each(bdry_halfedges.begin(), bdry_halfedges.end(), [&](HalfedgeRef h) {
-        auto v = h->vertex();
-        auto halfedges = get_outgoing_halfedges(
-            v, [=](HalfedgeRef hh) { return hh->face() != f && hh->twin()->face() != f; });
-        auto size = outgoing_halfedges.size();
-        outgoing_halfedges.resize(size + halfedges.size());
-        std::move(halfedges.begin(), halfedges.end(), outgoing_halfedges.begin() + size);
-    });
-    if(outgoing_halfedges.size() < 2) return std::nullopt;
-
-    VertexRef v;
-    for(auto h : bdry_halfedges) {
-            v = collapse_side(h->twin(), *this);
-    }
-    erase(f);
-
-    return v;
-}
-
-/*
-    Insets a vertex into the given face, returning a pointer to the new center vertex
-*/
-std::optional<Halfedge_Mesh::VertexRef> Halfedge_Mesh::inset_vertex(FaceRef f) {
-    (void)f;
-    return std::nullopt;
-}
-
-/*
-    This method should flip the given edge and return an iterator to the
-    flipped edge.
-*/
-std::optional<Halfedge_Mesh::EdgeRef> Halfedge_Mesh::flip_edge(Halfedge_Mesh::EdgeRef e) {
-
-    auto h1 = e->halfedge();
-    auto h2 = h1->next();
-    auto h0 = get_last_halfedge(h1);
-    auto h3 = h1->twin();
-    auto h4 = h3->next();
-    auto h5 = get_last_halfedge(h3);
-    auto v0 = h2->twin()->vertex();
-    auto v1 = h1->vertex();
-    auto v2 = h4->twin()->vertex();
-    auto v3 = h3->vertex();
-    auto f0 = h1->face();
-    auto f1 = h3->face();
-
-    v0->halfedge() = h3;
-    v1->halfedge() = h4;
-    v2->halfedge() = h1;
-    v3->halfedge() = h2;
-    f0->halfedge() = h1;
-    f1->halfedge() = h3;
-    h0->set_neighbors(h4, h0->twin(), h0->vertex(), h0->edge(), f0);
-    h1->set_neighbors(h2->next(), h3, v2, h1->edge(), f0);
-    h2->set_neighbors(h3, h2->twin(), h2->vertex(), h2->edge(), f1);
-    h3->set_neighbors(h4->next(), h1, v0, h3->edge(), f1);
-    h4->set_neighbors(h1, h4->twin(), h4->vertex(), h4->edge(), f0);
-    h5->set_neighbors(h2, h5->twin(), h5->vertex(), h5->edge(), f1);
-
-    return e;
-}
-
-/*
-    This method should split the given edge and return an iterator to the
-    newly inserted vertex. The halfedge of this vertex should point along
-    the edge that was split, rather than the new edges.
-*/
-std::optional<Halfedge_Mesh::VertexRef> Halfedge_Mesh::split_edge(Halfedge_Mesh::EdgeRef e) {
-
-    auto v = new_vertex();
-    v->pos = e->center();
-    auto e0 = e;
-    auto e1 = new_edge();
-    auto e2 = new_edge();
-    auto e3 = new_edge();
-    auto f0 = e->halfedge()->face();
-    auto f1 = e->halfedge()->twin()->face();
-    auto f2 = new_face();
-    auto f3 = new_face();
-    auto h0 = e->halfedge();
-    auto h1 = h0->next();
-    auto h2 = get_last_halfedge(h0);
-    auto h3 = h0->twin();
-    auto h4 = h3->next();
-    auto h5 = get_last_halfedge(h3);
-    auto h6 = new_halfedge();
-    auto h7 = new_halfedge();
-    auto h8 = new_halfedge();
-    auto h9 = new_halfedge();
-    auto h10 = new_halfedge();
-    auto h11 = new_halfedge();
-    auto v0 = h0->vertex();
-    auto v1 = h5->vertex();
-    auto v2 = h1->vertex();
-    auto v3 = h2->vertex();
-
-    v->halfedge() = h0;
-    v0->halfedge() = h7;
-    v1->halfedge() = h5;
-    v2->halfedge() = h1;
-    v3->halfedge() = h2;
-    e0->halfedge() = h0;
-    e1->halfedge() = h8;
-    e2->halfedge() = h10;
-    e3->halfedge() = h11;
-    f0->halfedge() = h0;
-    f1->halfedge() = h3;
-    f2->halfedge() = h7;
-    f3->halfedge() = h10;
-    h0->set_neighbors(h1, h3, v, e0, f0);
-    h1->set_neighbors(h6, h1->twin(), v2, h1->edge(), f0);
-    h2->set_neighbors(h7, h2->twin(), v3, h2->edge(), f2);
-    h3->set_neighbors(h11, h0, v2, e0, f1);
-    h4->set_neighbors(h9, h4->twin(), v0, h4->edge(), f3);
-    h5->set_neighbors(h3, h5->twin(), v1, h5->edge(), f1);
-    h6->set_neighbors(h0, h8, v3, e1, f0);
-    h7->set_neighbors(h8, h10, v0, e2, f2);
-    h8->set_neighbors(h2, h6, v, e1, f2);
-    h9->set_neighbors(h10, h11, v1, e3, f3);
-    h10->set_neighbors(h4, h7, v, e2, f3);
-    h11->set_neighbors(h5, h9, v, e3, f1);
-
-    //TODO: handle boundary case
-
-    return v;
-}
-
-
-/*
-    This method should insets a vertex into the given face, returning a pointer to the new center vertex
-*/
-std::optional<Halfedge_Mesh::VertexRef> Halfedge_Mesh::bisect_edge(EdgeRef e) {
-
-    (void)e;
-    return std::nullopt;
-}
-
-/*
-    This method should inset a face into the given face, returning a pointer to the new face.
-*/
-std::optional<Halfedge_Mesh::FaceRef> Halfedge_Mesh::inset_face(Halfedge_Mesh::FaceRef f) {
-
-    // hint: use bevel_face positions as a helper function here
-    (void)f;
-    return std::nullopt;
-}
-
-/*
-    This method should bevel a vertex and inserts a vertex into the new vertex, returning a pointer to that vertex
-*/
-std::optional<Halfedge_Mesh::VertexRef> Halfedge_Mesh::extrude_vertex(VertexRef v) {
-    (void)v;
-    return std::nullopt;
-}
-
-/* Note on the beveling process:
-
-    Each of the bevel_vertex, bevel_edge, and bevel_face functions do not represent
-    a full bevel operation. Instead, they should update the _connectivity_ of
-    the mesh, _not_ the positions of newly created vertices. In fact, you should set
-    the positions of new vertices to be exactly the same as wherever they "started from."
-
-    When you click on a mesh element while in bevel mode, one of those three functions
-    is called. But, because you may then adjust the distance/offset of the newly
-    beveled face, we need another method of updating the positions of the new vertices.
-
-    This is where bevel_vertex_positions, bevel_edge_positions, and
-    bevel_face_positions come in: these functions are called repeatedly as you
-    move your mouse, the position of which determines the normal and tangent offset
-    parameters. These functions are also passed an array of the original vertex
-    positions: for bevel_vertex, it has one element, the original vertex position,
-    for bevel_edge, two for the two vertices, and for bevel_face, it has the original
-    position of each vertex in order starting from face->halfedge. You should use these 
-    positions, as well as the normal and tangent offset fields to assign positions to 
-    the new vertices.
-
-    Finally, note that the normal and tangent offsets are not relative values - you
-    should compute a particular new position from them, not a delta to apply.
-*/
-
-/*
-    This method should replace the vertex v with a face, corresponding to
-    a bevel operation. It should return the new face.  NOTE: This method is
-    only responsible for updating the *connectivity* of the mesh---it does not
-    need to update the vertex positions. These positions will be updated in
-    Halfedge_Mesh::bevel_vertex_positions (which you also have to
-    implement!)
-*/
-std::optional<Halfedge_Mesh::FaceRef> Halfedge_Mesh::bevel_vertex(Halfedge_Mesh::VertexRef v) {
-
-    // Reminder: You should set the positions of new vertices (v->pos) to be exactly
-    // the same as wherever they "started from."
-
-    auto outgoing_halfedges = get_outgoing_halfedges(v);
-    std::reverse(outgoing_halfedges.begin(), outgoing_halfedges.end());
-    auto new_vertices =
-        std::reduce(outgoing_halfedges.begin(), outgoing_halfedges.end(), std::vector<VertexRef>(),
-                    [&](std::vector<VertexRef> a, HalfedgeRef h) {
-                        a.push_back(new_vertex());
-                        return a;
-                    });
-    auto f = new_face();
-    for(size_t i = 0; i < new_vertices.size(); i++) {
-        auto v0 = new_vertices[i];
-        v0->pos = v->pos;
-        auto v1 = new_vertices[(i + 1) % new_vertices.size()];
-        auto h0 = outgoing_halfedges[i];
-        auto e0 = new_edge();
-        auto h1 = new_halfedge();
-        auto h2 = new_halfedge();
-        auto h3 = get_last_halfedge(h0);
-
-        v0->halfedge() = h1;
-        e0->halfedge() = h1;
-        h0->vertex() = v0;
-        h1->set_neighbors(h1, h2, v0, e0, f);
-        h2->set_neighbors(h0, h1, v1, e0, h0->face());
-        h3->next() = h2;
-        f->halfedge() = h1;
-    }
-    for(size_t i = 0; i < new_vertices.size(); i++) {
-        auto v0 = new_vertices[i];
-        auto v1 = new_vertices[(i + 1) % new_vertices.size()];
-        v0->halfedge()->next() = v1->halfedge();
-    }
-    erase(v);
-    return f;
-}
-
-/*
-    This method should replace the edge e with a face, corresponding to a
-    bevel operation. It should return the new face. NOTE: This method is
-    responsible for updating the *connectivity* of the mesh only---it does not
-    need to update the vertex positions. These positions will be updated in
-    Halfedge_Mesh::bevel_edge_positions (which you also have to
-    implement!)
-*/
-std::optional<Halfedge_Mesh::FaceRef> Halfedge_Mesh::bevel_edge(Halfedge_Mesh::EdgeRef e) {
-
-    // Reminder: You should set the positions of new vertices (v->pos) to be exactly
-    // the same as wherever they "started from."
-
-    auto incident_halfedges = get_incident_halfedges(e);
-    size_t n_incident_edges0 = num_incident_edges(e->halfedge()->vertex()) - 1;
-    auto endpt0 = e->halfedge()->vertex();
-    auto endpt1 = e->halfedge()->twin()->vertex();
-    auto new_vertices =
-        std::reduce(incident_halfedges.begin(), incident_halfedges.end(), std::vector<VertexRef>(),
-                    [&](std::vector<VertexRef> a, HalfedgeRef) {
-                        a.push_back(new_vertex());
-                        return a;
-                    });
-    auto f = new_face();
-
-    for(size_t i = 0; i < n_incident_edges0; i++) {
-        new_vertices[i]->pos = endpt0->pos;
-    }
-    for(size_t i = n_incident_edges0; i < new_vertices.size(); i++) {
-        new_vertices[i]->pos = endpt1->pos;
-    }
-
-    for(size_t i = 0; i < new_vertices.size(); i++) {
-        auto v0 = new_vertices[i];
-        auto v1 = new_vertices[(i + 1) % new_vertices.size()];
-        auto e0 = new_edge();
-        auto h0 = incident_halfedges[i];
-        auto h1 = new_halfedge();
-        auto h2 = new_halfedge();
-        auto h3 = incident_halfedges[(i + 1) % new_vertices.size()]->twin();
-        auto f0 = h0->face();
-
-        v0->halfedge() = h1;
-        e0->halfedge() = h1;
-        f->halfedge() = h1;
-        f0->halfedge() = h0;
-        h0->vertex() = v0;
-        h1->set_neighbors(h1, h2, v0, e0, f);
-        h2->set_neighbors(h0, h1, v1, e0, f0);
-        h3->next() = h2;
-    }
-    for(size_t i = 0; i < new_vertices.size(); i++) {
-        auto v0 = new_vertices[i];
-        auto v1 = new_vertices[(i + 1) % new_vertices.size()];
-        v0->halfedge()->next() = v1->halfedge();
-    }
-
-    erase(e->halfedge()->vertex());
-    erase(e->halfedge()->twin()->vertex());
-    erase(e);
-    erase(e->halfedge());
-    erase(e->halfedge()->twin());
-
-    return f;
-}
-
-/*
-    This method should replace the face f with an additional, inset face
-    (and ring of faces around it), corresponding to a bevel operation. It
-    should return the new face.  NOTE: This method is responsible for updating
-    the *connectivity* of the mesh only---it does not need to update the vertex
-    positions. These positions will be updated in
-    Halfedge_Mesh::bevel_face_positions (which you also have to
-    implement!)
-*/
-std::optional<Halfedge_Mesh::FaceRef> Halfedge_Mesh::bevel_face(Halfedge_Mesh::FaceRef f) {
-
-    // Reminder: You should set the positions of new vertices (v->pos) to be exactly
-    // the same as wherever they "started from."
-
-    auto bdry_halfedges = get_boundary_halfedges(f->halfedge());
-    auto verts = get_vertices(f);
-    auto new_vertices = std::reduce(verts.begin(), verts.end(), std::vector<VertexRef>(),
-                                    [&](std::vector<VertexRef> a, VertexRef) {
-                                        a.push_back(new_vertex());
-                                        return a;
-                                    });
-
-    auto f0 = new_face();
-    for(size_t i = 0; i < new_vertices.size(); i++) {
-        new_vertices[i]->pos = verts[i]->pos;
-    }
-    for(size_t i = 0; i < new_vertices.size(); i++) {
-        auto v0 = new_vertices[i];
-        auto v1 = verts[i];
-        auto v2 = new_vertices[(i + 1) % new_vertices.size()];
-        auto e0 = new_edge();
-        auto e1 = new_edge();
-        auto f1 = new_face();
-        auto h0 = new_halfedge();
-        auto h1 = new_halfedge();
-        auto h2 = new_halfedge();
-        auto h3 = new_halfedge();
-        auto h4 = bdry_halfedges[i];
-
-        v0->halfedge() = h0;
-        v1->halfedge() = h4;
-        e0->halfedge() = h0;
-        e1->halfedge() = h3;
-        f0->halfedge() = h0;
-        f1->halfedge() = h1;
-        h0->set_neighbors(h0, h1, v0, e0, f0);
-        h1->set_neighbors(h2, h0, v2, e0, f1);
-        h2->set_neighbors(h4, h3, v0, e1, f1);
-        h3->set_neighbors(h3, h2, v1, e1, f0);
-        h4->set_neighbors(h4, h4->twin(), v1, h4->edge(), f1);
-    }
-    for(size_t i = 0; i < new_vertices.size(); i++) {
-        // set h0's next
-        // set h3's next and face
-        // set h4's next
-
-        auto v0 = new_vertices[i];
-        auto v1 = new_vertices[(i + 1) % new_vertices.size()];
-        auto v2 = new_vertices[(i + new_vertices.size() - 1) % new_vertices.size()];
-        auto h0 = v0->halfedge();
-        auto h1 = v1->halfedge();
-        auto h2 = v2->halfedge()->twin();
-        auto h3 = h0->twin()->next()->twin();
-        auto h4 = bdry_halfedges[i];
-        auto h5 = h1->twin()->next()->twin();
-        auto f1 = h2->face();
-        
-        h0->next() = h1;
-        h3->next() = h2;
-        h3->face() = f1;
-        h4->next() = h5;
-    }
-
-    erase(f);
-
-    return f0;
-}
-
-/*
-    Compute new vertex positions for the vertices of the beveled vertex.
-
-    These vertices can be accessed via new_halfedges[i]->vertex()->pos for
-    i = 1, ..., new_halfedges.size()-1.
-
-    The basic strategy here is to loop over the list of outgoing halfedges,
-    and use the original vertex position and its associated outgoing edge
-    to compute a new vertex position along the outgoing edge.
-*/
-void Halfedge_Mesh::bevel_vertex_positions(const std::vector<Vec3>& start_positions,
-                                           Halfedge_Mesh::FaceRef face, float tangent_offset) {
-
-    std::vector<HalfedgeRef> new_halfedges;
-    auto h = face->halfedge();
-    do {
-        new_halfedges.push_back(h);
-        h = h->next();
-    } while(h != face->halfedge());
-
-    for(size_t i = 0; i < new_halfedges.size(); i++) {
-        auto v0 = new_halfedges[i]->vertex();
-        auto v1 = new_halfedges[i]->twin()->next()->twin()->vertex();
-        auto tangent_vec = (v1->pos - start_positions[i]).normalize();
-        v0->pos = tangent_vec * tangent_offset + start_positions[i];
-    }
-
-    //info("Start positions");
-    //for(auto p : start_positions) {
-    //    info("(%d, %d, %d)", p.x, p.y, p.z);
-    //}
-    //info("----------------------");
-    //info("Vertex positions");
-    //for(auto h0 : new_halfedges) {
-    //    auto v = h0->vertex();
-    //    info("(%d, %d, %d)", v->pos.x, v->pos.y, v->pos.z);
-    //}
-    //info("----------------------");
-}
-
-/*
-    Compute new vertex positions for the vertices of the beveled edge.
-
-    These vertices can be accessed via new_halfedges[i]->vertex()->pos for
-    i = 1, ..., new_halfedges.size()-1.
-
-    The basic strategy here is to loop over the list of outgoing halfedges,
-    and use the preceding and next vertex position from the original mesh
-    (in the orig array) to compute an offset vertex position.
-
-    Note that there is a 1-to-1 correspondence between halfedges in
-    newHalfedges and vertex positions in start_positions. So, you can write 
-    loops of the form:
-
-    for(size_t i = 0; i < new_halfedges.size(); i++)
-    {
-            Vector3D pi = start_positions[i]; // get the original vertex
-            position corresponding to vertex i
-    }
-*/
-void Halfedge_Mesh::bevel_edge_positions(const std::vector<Vec3>& start_positions,
-                                         Halfedge_Mesh::FaceRef face, float tangent_offset) {
-
-    std::vector<HalfedgeRef> new_halfedges;
-    auto h = face->halfedge();
-    do {
-        new_halfedges.push_back(h);
-        h = h->next();
-    } while(h != face->halfedge());
-
-    for(size_t i = 0; i < new_halfedges.size(); i++) {
-        auto v0 = new_halfedges[i]->vertex();
-        auto v1 = new_halfedges[i]->twin()->next()->twin()->vertex();
-        auto tangent_vec = (v1->pos - start_positions[i]).normalize();
-        v0->pos = tangent_vec * tangent_offset + start_positions[i];
-    }
-}
-
-/*
-    Compute new vertex positions for the vertices of the beveled face.
-
-    These vertices can be accessed via new_halfedges[i]->vertex()->pos for
-    i = 0, ..., new_halfedges.size()-1.
-
-    The basic strategy here is to loop over the list of outgoing halfedges,
-    and use the preceding and next vertex position from the original mesh
-    (in the start_positions array) to compute an offset vertex
-    position.
-
-    Note that there is a 1-to-1 correspondence between halfedges in
-    new_halfedges and vertex positions in start_positions. So, you can write 
-    loops of the form:
-
-    for(size_t i = 0; i < new_halfedges.size(); i++)
-    {
-            Vec3 pi = start_positions[i]; // get the original vertex
-            position corresponding to vertex i
-    }
-*/
-void Halfedge_Mesh::bevel_face_positions(const std::vector<Vec3>& start_positions,
-                                         Halfedge_Mesh::FaceRef face, float tangent_offset,
-                                         float normal_offset) {
-
-    if(flip_orientation) normal_offset = -normal_offset;
-    std::vector<HalfedgeRef> new_halfedges;
-    auto h = face->halfedge();
-    do {
-        new_halfedges.push_back(h);
-        h = h->next();
-    } while(h != face->halfedge());
-
-    size_t n_verts = start_positions.size();
-    for(size_t i = 0; i < new_halfedges.size(); i++) {
-        auto v0 = new_halfedges[i]->vertex();
-        auto start_pos0 = start_positions[i];
-        auto start_pos1 = start_positions[(i + 1) % n_verts];
-        Vec3 start_pos2;
-        auto start_pos3 = start_positions[(i + n_verts - 1) % n_verts];
-        if(n_verts % 2 == 0) {
-            start_pos2 = start_positions[(n_verts / 2 + i) % n_verts];
-        } else {
-            start_pos2 = (start_positions[(n_verts / 2 + i) % n_verts] +
-                          start_positions[(n_verts / 2 + 1 + i) % n_verts]) /
-                         2.f;
-        }
-
-        auto tangent = (start_pos0 - start_pos2).normalize();
-        auto normal = cross(start_pos1 - start_pos0, start_pos3 - start_pos0).normalize();
-
-        v0->pos = start_pos0 + tangent * tangent_offset + normal * normal_offset;
-    }
-}
-
-/*
-    Updates the position of v using the given start_position
-*/
-void Halfedge_Mesh::extrude_vertex_position(const Vec3& start_positions, Halfedge_Mesh::FaceRef face) {
-    (void)start_positions;
-    (void)face;
-}
-
-/******************************************************************
-*********************** Global Operations *************************
-******************************************************************/
-
-/*
-    Splits all non-triangular faces into triangles.
-*/
-void Halfedge_Mesh::triangulate() {
-
-    // For each face...
-    for(auto f = faces.begin(); f != faces.end(); f++) {
-        auto bdry_halfedges = get_boundary_halfedges(f->halfedge());
-        auto verts = get_vertices(f);
-        auto n_verts = bdry_halfedges.size();
-        if(n_verts == 3) {
-            continue;
-        }
-        
-        if(n_verts == 4) {
-            auto v0 = verts[0];
-            auto v1 = verts[1];
-            auto v2 = verts[2];
-            auto v3 = verts[3];
-            auto e0 = new_edge();
-            auto f0 = new_face();
-            auto h0 = bdry_halfedges[0];
-            auto h1 = bdry_halfedges[1];
-            auto h2 = new_halfedge();
-            auto h3 = new_halfedge();
-            auto h4 = bdry_halfedges[2];
-            auto h5 = bdry_halfedges[3];
-
-            v0->halfedge() = h0;
-            v1->halfedge() = h1;
-            v2->halfedge() = h4;
-            v3->halfedge() = h5;
-            e0->halfedge() = h2;
-            f->halfedge() = h3;
-            f0->halfedge() = h2;
-            h0->face() = f0;
-            h1->set_neighbors(h2, h1->twin(), v1, h1->edge(), f0);
-            h2->set_neighbors(h0, h3, v2, e0, f0);
-            h3->set_neighbors(h4, h2, v0, e0, f);
-            h5->next() = h3;
-
-            continue;
-        }
-
-        for(size_t i = 0; i < n_verts / 2; i++) {
-            auto v0 = verts[i * 2];
-            auto v1 = verts[(i * 2 + 1) % n_verts];
-            auto v2 = verts[(i * 2 + 2) % n_verts];
-            auto e0 = new_edge();
-            auto f0 = new_face();
-            auto h0 = bdry_halfedges[i * 2];
-            auto h1 = bdry_halfedges[(i * 2 + 1) % n_verts];
-            auto h2 = new_halfedge();
-            auto h3 = new_halfedge();
-
-            v0->halfedge() = h0;
-            v1->halfedge() = h1;
-            e0->halfedge() = h2;
-            f->halfedge() = h3;
-            f0->halfedge() = h2;
-            h0->set_neighbors(h1, h0->twin(), v0, h0->edge(), f0);
-            h1->set_neighbors(h2, h1->twin(), v1, h1->edge(), f0);
-            h2->set_neighbors(h0, h3, v2, e0, f0);
-            h3->set_neighbors(h3, h2, v0, e0, f);
-        }
-        if(n_verts % 2 != 0) {
-            for(size_t i = 0; i < n_verts / 2 - 1; i++) {
-                // set h3's next
-
-                auto v0 = verts[i * 2];
-                auto v1 = verts[(i * 2 + 2) % n_verts];
-                auto h3 = get_last_halfedge(v0->halfedge())->twin();
-                auto h4 = get_last_halfedge(v1->halfedge())->twin();
-                h3->next() = h4;
-            }
-            auto v0 = verts[n_verts - 3];
-            auto h3 = get_last_halfedge(v0->halfedge())->twin();
-            auto h4 = bdry_halfedges[n_verts - 1];
-            h3->next() = h4;
-            h4->next() = get_last_halfedge(verts[0]->halfedge())->twin();
-        } else {
-            for(size_t i = 0; i < n_verts / 2; i++) {
-                // set h3's next
-
-                auto v0 = verts[i * 2];
-                auto v1 = verts[(i * 2 + 2) % n_verts];
-                auto h3 = get_last_halfedge(v0->halfedge())->twin();
-                auto h4 = get_last_halfedge(v1->halfedge())->twin();
-                h3->next() = h4;
-            }
-        }
-    }
-}
-
-/* Note on the quad subdivision process:
-
-        Unlike the local mesh operations (like bevel or edge flip), we will perform
-        subdivision by splitting *all* faces into quads "simultaneously."  Rather
-        than operating directly on the halfedge data structure (which as you've
-        seen is quite difficult to maintain!) we are going to do something a bit nicer:
-           1. Create a raw list of vertex positions and faces (rather than a full-
-              blown halfedge mesh).
-           2. Build a new halfedge mesh from these lists, replacing the old one.
-        Sometimes rebuilding a data structure from scratch is simpler (and even
-        more efficient) than incrementally modifying the existing one.  These steps are
-        detailed below.
-
-  Step I: Compute the vertex positions for the subdivided mesh.
-        Here we're going to do something a little bit strange: since we will
-        have one vertex in the subdivided mesh for each vertex, edge, and face in
-        the original mesh, we can nicely store the new vertex *positions* as
-        attributes on vertices, edges, and faces of the original mesh. These positions
-        can then be conveniently copied into the new, subdivided mesh.
-        This is what you will implement in linear_subdivide_positions() and
-        catmullclark_subdivide_positions().
-
-  Steps II-IV are provided (see Halfedge_Mesh::subdivide()), but are still detailed
-  here:
-
-  Step II: Assign a unique index (starting at 0) to each vertex, edge, and
-        face in the original mesh. These indices will be the indices of the
-        vertices in the new (subdivided) mesh. They do not have to be assigned
-        in any particular order, so long as no index is shared by more than one
-        mesh element, and the total number of indices is equal to V+E+F, i.e.,
-        the total number of vertices plus edges plus faces in the original mesh.
-        Basically we just need a one-to-one mapping between original mesh elements
-        and subdivided mesh vertices.
-
-  Step III: Build a list of quads in the new (subdivided) mesh, as tuples of
-        the element indices defined above. In other words, each new quad should be
-        of the form (i,j,k,l), where i,j,k and l are four of the indices stored on
-        our original mesh elements.  Note that it is essential to get the orientation
-        right here: (i,j,k,l) is not the same as (l,k,j,i).  Indices of new faces
-        should circulate in the same direction as old faces (think about the right-hand
-        rule).
-
-  Step IV: Pass the list of vertices and quads to a routine that clears
-        the internal data for this halfedge mesh, and builds new halfedge data from
-        scratch, using the two lists.
-*/
-
-/*
-    Compute new vertex positions for a mesh that splits each polygon
-    into quads (by inserting a vertex at the face midpoint and each
-    of the edge midpoints).  The new vertex positions will be stored
-    in the members Vertex::new_pos, Edge::new_pos, and
-    Face::new_pos.  The values of the positions are based on
-    simple linear interpolation, e.g., the edge midpoints and face
-    centroids.
-*/
-void Halfedge_Mesh::linear_subdivide_positions() {
-
-    // For each vertex, assign Vertex::new_pos to
-    // its original position, Vertex::pos.
-
-    for(auto v = vertices.begin(); v != vertices.end(); v++) {
-        v->new_pos = v->pos;
-    }
-
-    // For each edge, assign the midpoint of the two original
-    // positions to Edge::new_pos.
-
-    for(auto e = edges.begin(); e != edges.end(); e++) {
-        e->new_pos = center_of(e);
-    }
-
-    // For each face, assign the centroid (i.e., arithmetic mean)
-    // of the original vertex positions to Face::new_pos. Note
-    // that in general, NOT all faces will be triangles!
-
-    for(auto f = faces.begin(); f != faces.end(); f++) {
-        f->new_pos = center_of(f);
-    }
-
-}
-
-/*
-    Compute new vertex positions for a mesh that splits each polygon
-    into quads (by inserting a vertex at the face midpoint and each
-    of the edge midpoints).  The new vertex positions will be stored
-    in the members Vertex::new_pos, Edge::new_pos, and
-    Face::new_pos. The values of the positions are based on
-    the Catmull-Clark rules for subdivision.
-
-    Note: this will only be called on meshes without boundary
-*/
-void Halfedge_Mesh::catmullclark_subdivide_positions() {
-
-    // The implementation for this routine should be
-    // a lot like Halfedge_Mesh:linear_subdivide_positions:(),
-    // except that the calculation of the positions themsevles is
-    // slightly more involved, using the Catmull-Clark subdivision
-    // rules. (These rules are outlined in the Developer Manual.)
-
-    // Faces
-
-    for(auto f = faces.begin(); f != faces.end(); f++) {
-        f->new_pos = center_of(f);
-    }
-
-    // Edges
-
-    for(auto e = edges.begin(); e != edges.end(); e++) {
-        auto incident_faces = get_incident_faces(e);
-        auto f0 = incident_faces[0];
-        auto f1 = incident_faces[1];
-        e->new_pos = (((f0->new_pos + f1->new_pos) / 2) + center_of(e)) / 2;
-    }
-
-    // Vertices
-
-    for(auto v = vertices.begin(); v != vertices.end(); v++) {
-        auto deg = static_cast<float>(v->degree());
-        auto incident_faces = get_incident_faces(v);
-        auto Q = std::reduce(incident_faces.begin(), incident_faces.end(), Vec3(0.f),
-                             [&](Vec3 a, FaceRef f) { return a + f->new_pos; }) /
-                 deg;
-        auto incident_edges = get_incident_edges(v);
-        auto R = std::reduce(incident_edges.begin(), incident_edges.end(), Vec3(0.f),
-                             [&](Vec3 a, EdgeRef e) { return a + e->center(); }) /
-                 deg;
-        auto S = v->pos;
-        v->new_pos = (Q + 2 * R + (deg - 3) * S) / deg;
-    }
-}
-
-/*
-    This routine should increase the number of triangles in the mesh
-    using Loop subdivision. Note: this is will only be called on triangle meshes.
-*/
-void Halfedge_Mesh::loop_subdivide() {
-
-    // Each vertex and edge of the original mesh can be associated with a
-    // vertex in the new (subdivided) mesh.
-    // Therefore, our strategy for computing the subdivided vertex locations is to
-    // *first* compute the new positions
-    // using the connectivity of the original (coarse) mesh. Navigating this mesh
-    // will be much easier than navigating
-    // the new subdivided (fine) mesh, which has more elements to traverse.  We
-    // will then assign vertex positions in
-    // the new mesh based on the values we computed for the original mesh.
-
-    // Compute new positions for all the vertices in the input mesh using
-    // the Loop subdivision rule and store them in Vertex::new_pos.
-    //    At this point, we also want to mark each vertex as being a vertex of the
-    //    original mesh. Use Vertex::is_new for this.
-
-    info("Step 1");
-    for(auto v = vertices.begin(); v != vertices.end(); v++) {
-        v->is_new = false;
-
-        float deg = static_cast<float>(v->degree());
-        auto neighbors = get_neighbors(v);
-        assert(neighbors.size() == v->degree());
-        float u = 0.f;
-        if(neighbors.size() == 3) {
-            u = 3.f / 16.f;
-        } else {
-            u = 3.f / (8.f * deg);
-        }
-        v->new_pos =
-            (1.f - deg * u) * v->pos + std::reduce(neighbors.begin(), neighbors.end(), Vec3(0.f),
-                                                   [](Vec3 a, VertexRef v) { return a + v->pos; }) *
-                                           u;
-    }
-
-    // Next, compute the subdivided vertex positions associated with edges, and
-    // store them in Edge::new_pos.
-
-    info("Step 2");
-    for(auto e = edges.begin(); e != edges.end(); e++) {
-        e->is_new = false;
-
-        auto h0 = e->halfedge();
-        auto v0 = h0->next()->next()->vertex();
-        auto v1 = h0->twin()->next()->next()->vertex();
-        e->new_pos = e->center() * 2.f * (3.f / 8.f) + (v0->pos + v1->pos) / 8.f;
-    }
-
-    // Next, we're going to split every edge in the mesh, in any order.
-    // We're also going to distinguish subdivided edges that came from splitting
-    // an edge in the original mesh from new edges by setting the boolean Edge::is_new.
-    // Note that in this loop, we only want to iterate over edges of the original mesh.
-    // Otherwise, we'll end up splitting edges that we just split (and the
-    // loop will never end!)
-
-    info("Step 3");
-    auto e = edges.begin();
-    for(size_t i = 0, num_edges = n_edges(); i < num_edges; i++) {
-        auto next = e;
-        next++;
-
-        auto new_pos = e->new_pos;
-        auto v = split_edge(e).value();
-        auto incident_edges = get_incident_edges(v);
-        assert(incident_edges.size() == 4);
-        incident_edges[0]->is_new = false;
-        incident_edges[1]->is_new = true;
-        incident_edges[2]->is_new = false;
-        incident_edges[3]->is_new = true;
-        v->new_pos = new_pos;
-        v->is_new = true;
-
-        e = next;
-    }
-    
-    size_t ctr = 0;
-    for(e = edges.begin(); e != edges.end(); e++) {
-        if(e->is_new) ctr++;
-    }
-    info("%i new edges", ctr);
-    ctr = 0;
-
-    // Now flip any new edge that connects an old and new vertex.
-
-    info("Step 4");
-    for(e = edges.begin(); e != edges.end(); e++) {
-        if(e->is_new) {
-            auto v0 = e->halfedge()->vertex();
-            auto v1 = e->halfedge()->twin()->vertex();
-            if(v0->is_new != v1->is_new) {
-                flip_edge(e);
-                ctr++;
-            }
-        }
-    }
-    info("flipped %i edges", ctr);
-
-    // Finally, copy new vertex positions into the Vertex::pos.
-
-    info("Step 5");
-    for(auto v = vertices.begin(); v != vertices.end(); v++) {
-        v->pos = v->new_pos;
-    }
-
-    info("Finished");
-}
-
-// Returns deviation of offset plus degree of v from 6 
-inline unsigned int dev(Halfedge_Mesh::VertexRef v, int offset = 0) {
-    unsigned int deg = v->degree() + offset;
-    return deg >= 6u ? deg - 6u : 6u - deg;
-}
-    /*
-    Isotropic remeshing. Note that this function returns success in a similar
-    manner to the local operations, except with only a boolean value.
-    (e.g. you may want to return false if this is not a triangle mesh)
-*/
-bool Halfedge_Mesh::isotropic_remesh() {
-
-    // Compute the mean edge length.
-    // Repeat the four main steps for 5 or 6 iterations
-    // -> Split edges much longer than the target length (being careful about
-    //    how the loop is written!)
-    // -> Collapse edges much shorter than the target length.  Here we need to
-    //    be EXTRA careful about advancing the loop, because many edges may have
-    //    been destroyed by a collapse (which ones?)
-    // -> Now flip each edge if it improves vertex degree
-    // -> Finally, apply some tangential smoothing to the vertex positions
-
-    // Note: if you erase elements in a local operation, they will not be actually deleted
-    // until do_erase or validate is called. This is to facilitate checking
-    // for dangling references to elements that will be erased.
-    // The rest of the codebase will automatically call validate() after each op,
-    // but here simply calling collapse_edge() will not erase the elements.
-    // You should use collapse_edge_erase() instead for the desired behavior.
-
-    for(auto f = faces.begin(); f != faces.end(); f++) {
-        if(f->is_boundary()) {
-            info("Contains boundary face!");
-            return false;
-        }
-        if(f->degree() != 3) {
-            info("Not triangle mesh!");
-            return false;
-        }
-    }
-
-    constexpr float EPSLON = 0.f;
-    float L = 0.f;
-    for(auto e = edges.begin(); e != edges.end(); e++) {
-        L += e->length();
-    }
-    L /= static_cast<float>(n_edges());
-
-    info("Step 1: splitting");
-    auto e = edges.begin();
-    for(size_t i = 0, num_edges = n_edges(); i < num_edges; i++) {
-        auto next = e;
-        next++;
-        if(e->length() - EPSLON > 4.f * L / 3.f) {
-            split_edge(e);
-        }
-        e = next;
-    }
-    info("Step 1 finised. Validating...");
-    auto err = validate();
-    if(err != std::nullopt) {
-        info("%s", err.value().second.c_str());
-        return false;
-    }
-    for(auto v = vertices.begin(); v != vertices.end(); v++) {
-        auto N = v->normal();
-        if(!(std::isfinite(N.x) && std::isfinite(N.y) && std::isfinite(N.z))) {
-            info("N = (%f, %f, %f) of vertex %i is infinite", N.x, N.y, N.z, v->id());
-            return false;
-        }
-    }
-    info("Validation finished");
-
-    info("Step 2: collapsing");
-    e = edges.begin();
-    for(size_t i = 0, num_edges = n_edges(); i < num_edges; i++) {
-        auto next = e;
-        next++;
-
-        if(e->length() + EPSLON < 4.f * L / 5.f) {
-            auto incident_faces = get_incident_faces(e);
-
-            while(std::find_if(incident_faces.begin(), incident_faces.end(), [&](FaceRef f) {
-                      return f == next->halfedge()->face() || f == next->halfedge()->twin()->face();
-                  }) != incident_faces.end()) {
-                next++;
-            }
-            i += 2;
-
-            auto v = collapse_edge_erase(e);
-            if(v == std::nullopt) {
-                info("Skipping edge %i", e->id());
-                next = e;
-                next++;
-                i -= 2;
-            }
-        }
-
-        e = next;
-    }
-    info("Step 2 finished. Validating...");
-    err = validate();
-    if(err != std::nullopt) {
-        info("%s", err.value().second.c_str());
-        return false;
-    }
-    for(auto v = vertices.begin(); v != vertices.end(); v++) {
-        auto N = v->normal();
-        if(!(std::isfinite(N.x) && std::isfinite(N.y) && std::isfinite(N.z))) {
-            info("N = (%f, %f, %f) of vertex %i is infinite", N.x, N.y, N.z, v->id());
-            info("Position: (%f, %f, %f)", v->pos.x, v->pos.y, v->pos.z);
-            info("Degree: %i", v->degree());
-            auto neighbors = get_neighbors(v);
-            info("%i neighbors:", neighbors.size());
-            for(auto n : neighbors) {
-                info("Position of vertex %i: (%f, %f, %f)", n->id(), n->pos.x, n->pos.y, n->pos.z);
-            }
-            return false;
-        }
-        //if(v->pos.x == 0.f && v->pos.y == 0.f && v->pos.z == 0.f) {
-        //    info("Vertex %i is 0", v->id());
-        //    return false;
-        //}
-    }
-    info("Validation finished");
-
-    info("Step 3: flipping");
-    for(e = edges.begin(); e != edges.end(); e++) {
-        auto h0 = e->halfedge();
-        auto h1 = h0->twin();
-        auto v0 = h0->vertex();
-        auto v1 = h1->vertex();
-        auto v2 = h0->next()->next()->vertex();
-        auto v3 = h1->next()->next()->vertex();
-        auto deviation = dev(v0) + dev(v1) + dev(v2) + dev(v3);
-        if(deviation > dev(v0, -1) + dev(v1, -1) + dev(v2, 1) + dev(v3, 1)) {
-            flip_edge(e);
-        }
-    }
-    info("Step 3 finished. Validating...");
-    err = validate();
-    if(err != std::nullopt) {
-        info("%s", err->second.c_str());
-        return false;
-    }
-    for(auto v = vertices.begin(); v != vertices.end(); v++) {
-        auto N = v->normal();
-        if(!(std::isfinite(N.x) && std::isfinite(N.y) && std::isfinite(N.z))) {
-            info("N = (%f, %f, %f) of vertex %i is infinite", N.x, N.y, N.z, v->id());
-            return false;
-        }
-    }
-    info("Validation finished");
-
-    info("Step 4: smoothing");
-    info("Number of vertices: %i", n_vertices());
-    for(int i = 0; i < 15; i++) {
-        for(auto v = vertices.begin(); v != vertices.end(); v++) {
-            //info("Processing vertex %i", v->id());
-            auto c = v->neighborhood_center();
-            auto p = v->pos;
-            auto d = c - p;
-            if(!(std::isfinite(d.x) && std::isfinite(d.y) && std::isfinite(d.z))) {
-                info("d = (%f, %f, %f) is infinite (before substracting)", d.x, d.y, d.z);
-            }
-            auto N = v->normal();
-            d = d - dot(d, N) * N;
-            if (!(std::isfinite(c.x) && std::isfinite(c.y) && std::isfinite(c.z))) {
-                info("c = (%f, %f, %f) is infinite", c.x, c.y, c.z);
-            }
-            if(!(std::isfinite(p.x) && std::isfinite(p.y) && std::isfinite(p.z))) {
-                info("p = (%f, %f, %f) is infinite", p.x, p.y, p.z);
-            }
-            if(!(std::isfinite(N.x) && std::isfinite(N.y) && std::isfinite(N.z))) {
-                info("N = (%f, %f, %f) is infinite", N.x, N.y, N.z);
-            }
-            if(!(std::isfinite(d.x) && std::isfinite(d.y) && std::isfinite(d.z))) {
-                info("d = (%f, %f, %f) is infinite", d.x, d.y, d.z);
-                info("d dot N = %f", dot(d, N));
-            }
-            v->new_pos = p + d * (1.f / 5.f);
-        }
-        for(auto v = vertices.begin(); v != vertices.end(); v++) {
-            v->pos = v->new_pos;
-        }
-    }
-    info("Step 4 finished");
-
-    return true;
-}
-
-/* Helper type for quadric simplification */
-struct Edge_Record {
-    Edge_Record() {
-    }
-    Edge_Record(std::unordered_map<Halfedge_Mesh::VertexRef, Mat4>& vertex_quadrics,
-                Halfedge_Mesh::EdgeRef e)
-        : edge(e) {
-
-        // Compute the combined quadric from the edge endpoints.
-        // -> Build the 3x3 linear system whose solution minimizes the quadric error
-        //    associated with these two endpoints.
-        // -> Use this system to solve for the optimal position, and store it in
-        //    Edge_Record::optimal.
-        // -> Also store the cost associated with collapsing this edge in
-        //    Edge_Record::cost.
-    }
-    Halfedge_Mesh::EdgeRef edge;
-    Vec3 optimal;
-    float cost;
-};
-
-/* Comparison operator for Edge_Records so std::set will properly order them */
-bool operator<(const Edge_Record& r1, const Edge_Record& r2) {
-    if(r1.cost != r2.cost) {
-        return r1.cost < r2.cost;
-    }
-    Halfedge_Mesh::EdgeRef e1 = r1.edge;
-    Halfedge_Mesh::EdgeRef e2 = r2.edge;
-    return &*e1 < &*e2;
-}
-
-/** Helper type for quadric simplification
- *
- * A PQueue is a minimum-priority queue that
- * allows elements to be both inserted and removed from the
- * queue.  Together, one can easily change the priority of
- * an item by removing it, and re-inserting the same item
- * but with a different priority.  A priority queue, for
- * those who don't remember or haven't seen it before, is a
- * data structure that always keeps track of the item with
- * the smallest priority or "score," even as new elements
- * are inserted and removed.  Priority queues are often an
- * essential component of greedy algorithms, where one wants
- * to iteratively operate on the current "best" element.
- *
- * PQueue is templated on the type T of the object
- * being queued.  For this reason, T must define a comparison
- * operator of the form
- *
- *    bool operator<( const T& t1, const T& t2 )
- *
- * which returns true if and only if t1 is considered to have a
- * lower priority than t2.
- *
- * Basic use of a PQueue might look
- * something like this:
- *
- *    // initialize an empty queue
- *    PQueue<myItemType> queue;
- *
- *    // add some items (which we assume have been created
- *    // elsewhere, each of which has its priority stored as
- *    // some kind of internal member variable)
- *    queue.insert( item1 );
- *    queue.insert( item2 );
- *    queue.insert( item3 );
- *
- *    // get the highest priority item currently in the queue
- *    myItemType highestPriorityItem = queue.top();
- *
- *    // remove the highest priority item, automatically
- *    // promoting the next-highest priority item to the top
- *    queue.pop();
- *
- *    myItemType nextHighestPriorityItem = queue.top();
- *
- *    // Etc.
- *
- *    // We can also remove an item, making sure it is no
- *    // longer in the queue (note that this item may already
- *    // have been removed, if it was the 1st or 2nd-highest
- *    // priority item!)
- *    queue.remove( item2 );
- *
- */
-template<class T> struct PQueue {
-    void insert(const T& item) {
-        queue.insert(item);
-    }
-    void remove(const T& item) {
-        if(queue.find(item) != queue.end()) {
-            queue.erase(item);
-        }
-    }
-    const T& top(void) const {
-        return *(queue.begin());
-    }
-    void pop(void) {
-        queue.erase(queue.begin());
-    }
-    size_t size() {
-        return queue.size();
-    }
-
-    std::set<T> queue;
-};
-
-/*
-    Mesh simplification. Note that this function returns success in a similar
-    manner to the local operations, except with only a boolean value.
-    (e.g. you may want to return false if you can't simplify the mesh any
-    further without destroying it.)
-*/
-bool Halfedge_Mesh::simplify() {
-
-    std::unordered_map<VertexRef, Mat4> vertex_quadrics;
-    std::unordered_map<FaceRef, Mat4> face_quadrics;
-    std::unordered_map<EdgeRef, Edge_Record> edge_records;
-    PQueue<Edge_Record> edge_queue;
-
-    // Compute initial quadrics for each face by simply writing the plane equation
-    // for the face in homogeneous coordinates. These quadrics should be stored
-    // in face_quadrics
-    // -> Compute an initial quadric for each vertex as the sum of the quadrics
-    //    associated with the incident faces, storing it in vertex_quadrics
-    // -> Build a priority queue of edges according to their quadric error cost,
-    //    i.e., by building an Edge_Record for each edge and sticking it in the
-    //    queue. You may want to use the above PQueue<Edge_Record> for this.
-    // -> Until we reach the target edge budget, collapse the best edge. Remember
-    //    to remove from the queue any edge that touches the collapsing edge
-    //    BEFORE it gets collapsed, and add back into the queue any edge touching
-    //    the collapsed vertex AFTER it's been collapsed. Also remember to assign
-    //    a quadric to the collapsed vertex, and to pop the collapsed edge off the
-    //    top of the queue.
-
-    // Note: if you erase elements in a local operation, they will not be actually deleted
-    // until do_erase or validate are called. This is to facilitate checking
-    // for dangling references to elements that will be erased.
-    // The rest of the codebase will automatically call validate() after each op,
-    // but here simply calling collapse_edge() will not erase the elements.
-    // You should use collapse_edge_erase() instead for the desired behavior.
-
-    return false;
-}
+
+#include <queue>
+#include <set>
+#include <unordered_map>
+#include <algorithm>
+#include <numeric>
+#include <functional>
+
+#include "../geometry/halfedge.h"
+#include "debug.h"
+#include "../lib/log.h"
+
+/******************************************************************
+*********************** Local Operations **************************
+******************************************************************/
+
+/* Note on local operation return types:
+
+    The local operations all return a std::optional<T> type. This is used so that your
+    implementation can signify that it does not want to perform the operation for
+    whatever reason (e.g. you don't want to allow the user to erase the last vertex).
+
+    An optional can have two values: std::nullopt, or a value of the type it is
+    parameterized on. In this way, it's similar to a pointer, but has two advantages:
+    the value it holds need not be allocated elsewhere, and it provides an API that
+    forces the user to check if it is null before using the value.
+
+    In your implementation, if you have successfully performed the operation, you can
+    simply return the required reference:
+
+            ... collapse the edge ...
+            return collapsed_vertex_ref;
+
+    And if you wish to deny the operation, you can return the null optional:
+
+            return std::nullopt;
+
+    Note that the stubs below all reject their duties by returning the null optional.
+*/
+
+// Traverses outgoing halfedges in clockwise order
+std::vector<Halfedge_Mesh::HalfedgeRef> get_outgoing_halfedges(
+    Halfedge_Mesh::VertexRef v, std::function<bool(Halfedge_Mesh::HalfedgeRef)> pred =
+                                    [](Halfedge_Mesh::HalfedgeRef) { return true; }) {
+    std::vector<Halfedge_Mesh::HalfedgeRef> outgoing_halfedges;
+    auto h = v->halfedge();
+    //info("Getting outgoing halfedges of vertex %i", v->id());
+    do {
+        //info("Outgoing halfedge %i", h->id());
+        if(pred(h)) outgoing_halfedges.push_back(h);
+        h = h->twin()->next();
+    } while(h != v->halfedge());
+
+    return outgoing_halfedges;
+}
+// Traverses neighbors in clockwise order
+std::vector<Halfedge_Mesh::VertexRef> get_neighbors(Halfedge_Mesh::VertexRef v) {
+
+    auto outgoing_halfedges = get_outgoing_halfedges(v);
+    std::vector<Halfedge_Mesh::VertexRef> neighbors(outgoing_halfedges.size());
+    std::transform(outgoing_halfedges.begin(), outgoing_halfedges.end(), neighbors.begin(),
+                   [](Halfedge_Mesh::HalfedgeRef h) { return h->twin()->vertex(); });
+
+    return neighbors;
+}
+Halfedge_Mesh::HalfedgeRef get_last_halfedge(Halfedge_Mesh::HalfedgeRef h) {
+
+    auto hh = h;
+    do {
+        hh = hh->next();
+    } while(hh->next() != h);
+
+    return hh;
+}
+// Traverses incident halfedges in counter-clockwise order
+std::vector<Halfedge_Mesh::HalfedgeRef> get_incident_halfedges(Halfedge_Mesh::EdgeRef e) {
+    auto he0 = e->halfedge();
+    auto he1 = he0->twin();
+    auto reorder = [](std::vector<Halfedge_Mesh::HalfedgeRef>&& hs, Halfedge_Mesh::HalfedgeRef h) {
+        auto itr = std::find(hs.begin(), hs.end(), h);
+        std::rotate(hs.begin(), itr, hs.end());
+        std::reverse(hs.begin(), hs.end());
+        hs.pop_back();
+        return hs;
+    };
+    auto outgoing_halfedges0 = reorder(get_outgoing_halfedges(he0->vertex()), he0);
+    auto outgoing_halfedges1 = reorder(get_outgoing_halfedges(he1->vertex()), he1);
+    std::vector<Halfedge_Mesh::HalfedgeRef> incident_halfedges(outgoing_halfedges0.size() +
+                                                outgoing_halfedges1.size());
+    std::move(outgoing_halfedges1.begin(), outgoing_halfedges1.end(),
+              std::move(outgoing_halfedges0.begin(), outgoing_halfedges0.end(),
+                        incident_halfedges.begin()));
+    return incident_halfedges;
+}
+std::vector<Halfedge_Mesh::FaceRef> get_incident_faces(Halfedge_Mesh::EdgeRef e) {
+    auto h = e->halfedge();
+    auto f0 = h->face();
+    auto f1 = h->twin()->face();
+
+    return {f0, f1};
+}
+// Traverses incident faces in clockwise order
+std::vector<Halfedge_Mesh::FaceRef> get_incident_faces(Halfedge_Mesh::VertexRef v) {
+    auto outgoing_halfedges = get_outgoing_halfedges(v);
+    std::vector<Halfedge_Mesh::FaceRef> faces(outgoing_halfedges.size());
+    std::transform(outgoing_halfedges.begin(), outgoing_halfedges.end(), faces.begin(),
+                   [](Halfedge_Mesh::HalfedgeRef h) { return h->face(); });
+
+    return faces;
+}
+// Traverses incident edges in clockwise order
+std::vector<Halfedge_Mesh::EdgeRef> get_incident_edges(Halfedge_Mesh::VertexRef v) {
+    auto outgoing_halfedges = get_outgoing_halfedges(v);
+    std::vector<Halfedge_Mesh::EdgeRef> edges(outgoing_halfedges.size());
+    std::transform(outgoing_halfedges.begin(), outgoing_halfedges.end(), edges.begin(),
+                   [](Halfedge_Mesh::HalfedgeRef h) { return h->edge(); });
+
+    return edges;
+}
+std::vector<Halfedge_Mesh::HalfedgeRef> get_boundary_halfedges(Halfedge_Mesh::HalfedgeRef h) {
+    std::vector<Halfedge_Mesh::HalfedgeRef> bdry_halfedges;
+    auto hh = h;
+    do {
+        bdry_halfedges.push_back(hh);
+        hh = hh->next();
+    } while(hh != h);
+
+    return bdry_halfedges;
+}
+// Traverses vertices in counter-clockwise order
+std::vector<Halfedge_Mesh::VertexRef> get_vertices(Halfedge_Mesh::FaceRef f) {
+
+    auto bdry_halfedges = get_boundary_halfedges(f->halfedge());
+    std::vector<Halfedge_Mesh::VertexRef> vertices(bdry_halfedges.size());
+    std::transform(bdry_halfedges.begin(), bdry_halfedges.end(), vertices.begin(),
+                   [](Halfedge_Mesh::HalfedgeRef h) { return h->vertex(); });
+
+    return vertices;
+}
+Halfedge_Mesh::VertexRef move(Halfedge_Mesh::VertexRef dst, Halfedge_Mesh::VertexRef src) {
+    
+    dst->halfedge() = src->halfedge();
+    for(auto h : get_outgoing_halfedges(src)) h->vertex() = dst;
+    return dst;
+}
+// Merges the two vertices delimiting the edge of h
+// @param h0: Inside halfedge of edge delimited by vertices to be merged
+Halfedge_Mesh::VertexRef merge(Halfedge_Mesh::HalfedgeRef h0,
+                               Halfedge_Mesh& m) {
+
+    auto h1 = h0->twin();
+    auto e0 = h0->edge();
+    auto v0 = h0->vertex();
+    auto v1 = h1->vertex();
+    info("Merging vertices %i and %i", v0->id(), v1->id());
+    auto outgoing_halfedges0 =
+        get_outgoing_halfedges(v0, [&](Halfedge_Mesh::HalfedgeRef h) { return h != h0; });
+    auto outgoing_halfedges1 =
+        get_outgoing_halfedges(v1, [&](Halfedge_Mesh::HalfedgeRef h) { return h != h1; });
+
+    auto v = m.new_vertex();
+    info("Merged vertex %i", v->id());
+
+    info("Outgoing halfedges of vertex %i", v0->id());
+    for(auto h : outgoing_halfedges0) {
+        v->halfedge() = h;
+        info("%i", h->id());
+    }
+    info("Outgoing halfedges of vertex %i", v1->id());
+    for(auto h : outgoing_halfedges1) {
+        v->halfedge() = h;
+        info("%i", h->id());
+    }
+
+    m.erase(v0);
+    m.erase(v1);
+    m.erase(e0);
+    m.erase(h0);
+    m.erase(h1);
+
+    info("Outgoing halfedges of merged vertex %i", v->id());
+    for(auto h : get_outgoing_halfedges(v)) {
+        info("%i", h->id());
+    }
+
+    return v;
+}
+// @param h0: halfedge pointing outward common vert
+// @param h1: halfedge pointing toward common vert
+// @return v: merged vertex whose halfedge's edge is merge edge
+Halfedge_Mesh::VertexRef merge(Halfedge_Mesh::HalfedgeRef h0, Halfedge_Mesh::HalfedgeRef h1,
+                             Halfedge_Mesh& m) {
+
+    info("Merging edges %i and %i", h0->id(), h1->id());
+    // Face is triangle
+    h0 = h0->twin();
+    h1 = h1->twin();
+    auto h2 = h0->twin();
+    auto h3 = h1->twin();
+    auto h4 = h2->next();
+    auto h5 = h4->twin();
+    auto v0 = h0->vertex();
+    auto v1 = h3->vertex();
+    auto v2 = h1->vertex();
+    auto e0 = h4->edge();
+    auto e1 = h1->edge();
+    auto e2 = h0->edge();
+    auto f0 = h2->face();
+    auto outgoing_halfedges0 =
+        get_outgoing_halfedges(v0, [&](Halfedge_Mesh::HalfedgeRef h) { return h != h4; });
+    auto outgoing_halfedges1 = get_outgoing_halfedges(
+        v1, [&](Halfedge_Mesh::HalfedgeRef h) { return h != h5 && h != h3; });
+    auto outgoing_halfedges2 =
+        get_outgoing_halfedges(v2, [&](Halfedge_Mesh::HalfedgeRef h) { return h != h2; });
+
+    auto v = m.new_vertex();
+    info("Merged vertex %i", v->id());
+    v->halfedge() = h0;
+    for(auto h : outgoing_halfedges0) {
+        h->vertex() = v;
+    }
+    for(auto h : outgoing_halfedges1) {
+        h->vertex() = v;
+    }
+    v2->halfedge() = outgoing_halfedges2[0];
+    auto e = m.new_edge();
+    e->halfedge() = h0;
+    h0->set_neighbors(h0->next(), h1, v, e, h0->face());
+    h1->set_neighbors(h1->next(), h0, v2, e, h1->face());
+    get_last_halfedge(h5)->next() = h5->next();
+
+    m.erase(v0);
+    m.erase(v1);
+    m.erase(e0);
+    m.erase(e1);
+    m.erase(e2);
+    m.erase(f0);
+    m.erase(h2);
+    m.erase(h3);
+    m.erase(h4);
+    m.erase(h5);
+
+    info("Merging finished");
+    return v;
+}
+bool on_boundary(Halfedge_Mesh::VertexRef v) {
+
+    auto outgoing_halfedges = get_outgoing_halfedges(v);
+    for(auto h : outgoing_halfedges) {
+        if(h->face()->is_boundary() || h->twin()->face()->is_boundary()) return true;
+    }
+    return false;
+}
+bool inline on_boundary(Halfedge_Mesh::EdgeRef e) {
+    auto h0 = e->halfedge();
+    auto h1 = h0->twin();
+    return h0->face()->is_boundary() || h1->face()->is_boundary();
+}
+unsigned int inline num_incident_edges(Halfedge_Mesh::VertexRef v) {
+
+    return on_boundary(v) ? v->degree() + 1 : v->degree();
+}
+size_t num_edges(Halfedge_Mesh::FaceRef f) {
+
+    auto h = f->halfedge();
+    size_t counter = 0;
+    do {
+        counter++;
+        h = h->next();
+    } while(h != f->halfedge());
+    return counter;
+}
+
+/*
+    This method should replace the given vertex and all its neighboring
+    edges and faces with a single face, returning the new face.
+ */
+std::optional<Halfedge_Mesh::FaceRef> Halfedge_Mesh::erase_vertex(Halfedge_Mesh::VertexRef v) {
+
+    // 0. sanity check
+    // 1. create new face
+    // 2. reconfigure incident vertices & halfedges & boundary halfedges
+    // 3. configure new face
+    // 4. delete inside vertex, edges, faces, and halfedges
+
+    if(on_boundary(v)) return std::nullopt;
+    std::vector<VertexRef> neighbors = get_neighbors(v);
+    for(auto ngbr : neighbors) {
+        if(num_incident_edges(ngbr) < 3) return std::nullopt;
+    }
+
+    auto face = new_face();
+
+    std::vector<HalfedgeRef> outgoing_halfedges = get_outgoing_halfedges(v);
+    for(auto h : outgoing_halfedges) {
+        auto h1 = h->next();
+        auto twin = h->twin();
+        twin->vertex()->halfedge() = h1;
+
+        auto h0 = twin->next();
+        while(h0->next() != twin) h0 = h0->next();
+        h0->next() = h1;
+    }
+    auto bdry_halfedges = get_boundary_halfedges(outgoing_halfedges[0]->next());
+    for(auto h : bdry_halfedges) {
+        h->face() = face;
+    }
+
+    face->halfedge() = bdry_halfedges[0];
+    
+    erase(v);
+    for(auto h : outgoing_halfedges) {
+        erase(h->edge());
+        erase(h->face());
+        erase(h->twin());
+        erase(h);
+    }
+
+    return face;
+}
+
+/*
+    This method should erase the given edge and return an iterator to the
+    merged face.
+ */
+std::optional<Halfedge_Mesh::FaceRef> Halfedge_Mesh::erase_edge(Halfedge_Mesh::EdgeRef e) {
+
+    // 0. sanity check
+    // 1. new face
+    // 2. reconfigure boundary halfedges, incident vertices, & new face
+    // 3. delete edge, incident faces, and halfedges
+
+    if(on_boundary(e)) return std::nullopt;
+    auto h0 = e->halfedge();
+    auto h1 = h0->twin();
+    auto v0 = h0->vertex();
+    auto v1 = h1->vertex();
+    if(on_boundary(v0)) {
+        if(v0->degree() <= 1) return std::nullopt;
+    } else {
+        if(v0->degree() <= 2) return std::nullopt;
+    }
+    if(on_boundary(v1)) {
+        if(v1->degree() <= 1) return std::nullopt;
+    } else {
+        if(v1->degree() <= 2) return std::nullopt;
+    }
+
+    auto face = new_face();
+
+    auto h00 = h0->next();
+    auto h10 = h1->next();
+    auto h01 = h00;
+    while(h01->next() != h0) h01 = h01->next();
+    auto h11 = h10;
+    while(h11->next() != h1) h11 = h11->next();
+    h01->set_neighbors(h10, h01->twin(), h01->vertex(), h01->edge(), face);
+    h11->set_neighbors(h00, h11->twin(), h11->vertex(), h11->edge(), face);
+    for(auto h = h00; h != h11; h = h->next()) {
+        h->face() = face;
+    }
+    h0->vertex()->halfedge() = h10;
+    h1->vertex()->halfedge() = h00;
+    face->halfedge() = h00;
+
+    erase(e);
+    erase(h0->face());
+    erase(h1->face());
+    erase(h0);
+    erase(h1);
+
+    return face;
+}
+
+Halfedge_Mesh::VertexRef collapse_half(Halfedge_Mesh::HalfedgeRef h,
+                                                        Halfedge_Mesh& m) {
+
+    auto h0 = h->next();
+    auto h1 = get_last_halfedge(h);
+    auto v0 = m.new_vertex();
+
+    if(num_edges(h->face()) == 3) {
+        m.erase(h);
+        m.erase(h0);
+        m.erase(h1);
+        m.erase(h0->edge());
+        m.erase(h1->edge());
+        m.erase(h0->face());
+        {
+            auto hh = h0;
+            h0 = h1->twin();
+            h1 = hh->twin();
+        }
+
+        auto e0 = m.new_edge();
+        auto v1 = h1->vertex();
+        v0->halfedge() = h0;
+        v1->halfedge() = h1;
+        e0->halfedge() = h0;
+        h0->set_neighbors(h0->next(), h1, v0, e0, h0->face());
+        h1->set_neighbors(h1->next(), h0, v1, e0, h1->face());
+    } else {
+        auto f0 = h->face();
+        v0->halfedge() = h0;
+        f0->halfedge() = h0;
+        h0->vertex() = v0;
+        h1->next() = h0;
+
+        m.erase(h);
+    }
+
+    return v0;
+}
+/*
+    This method should collapse the given edge and return an iterator to
+    the new vertex created by the collapse.
+*/
+std::optional<Halfedge_Mesh::VertexRef> Halfedge_Mesh::collapse_edge(Halfedge_Mesh::EdgeRef e) {
+
+    auto h = e->halfedge()->face()->is_boundary() ? e->halfedge()->twin() : e->halfedge();
+    auto v0 = h->vertex();
+    auto v1 = h->twin()->vertex();
+    bool on_bdry = on_boundary(e);
+    auto p = e->center();
+
+    unsigned int num_triangles = 0;
+    std::vector<Halfedge_Mesh::VertexRef> common_neighbors;
+    if(num_edges(h->face()) == 3) {
+        num_triangles++;
+        common_neighbors.push_back(h->next()->next()->vertex());
+    }
+    if(!on_bdry && num_edges(h->twin()->face()) == 3) {
+        num_triangles++;
+        common_neighbors.push_back(h->twin()->next()->next()->vertex());
+    }
+    if(num_triangles == 1) {
+        if(num_incident_edges(v0) + num_incident_edges(v1) - 3 < 2) return std::nullopt;
+        if(num_incident_edges(common_neighbors[0]) - 1 < 2) return std::nullopt;
+    }
+    if(num_triangles == 2) {
+        for(auto v : common_neighbors) {
+            if(num_incident_edges(v) - 1 < 2) return std::nullopt;
+        }
+    }
+    auto outgoing_halfedges0 = get_outgoing_halfedges(v0);
+    auto outgoing_halfedges1 = get_outgoing_halfedges(v1);
+
+    auto v = collapse_half(h, *this);
+    if(!on_bdry) {
+        auto h0 = v->halfedge();
+        erase(v);
+        v = collapse_half(h->twin(), *this);
+        h0->vertex() = v;
+    }
+    else {
+        get_last_halfedge(h->twin())->next() = h->twin()->next();
+    }
+
+
+    for(auto hh : outgoing_halfedges0) {
+        hh->vertex() = v;
+    }
+    for(auto hh : outgoing_halfedges1) {
+        hh->vertex() = v;
+    }
+
+    //v->pos = v->neighborhood_center();
+    v->pos = p;
+
+    erase(v0);
+    erase(v1);
+    erase(e);
+    erase(h);
+    erase(h->twin());
+
+    return v;
+}
+
+//@param h: outside halfedge corresponding to side being collapsed
+Halfedge_Mesh::VertexRef collapse_side(Halfedge_Mesh::HalfedgeRef h, Halfedge_Mesh& m) {
+    
+    info("collapsing side with halfedge %i", h->id());
+    Halfedge_Mesh::VertexRef v;
+    if(num_edges(h->face()) == 3)
+        v = merge(get_last_halfedge(h), h->next(), m);
+    else
+        v = merge(h, m);
+
+    auto outgoing = get_outgoing_halfedges(v);
+    info("merged vertex %i", v->id());
+    for(auto n : outgoing) {
+        info("outgoing halfedge %i", n->id());
+    }
+    m.validate();
+    info("validate() passed");
+    return v;
+}
+    /*
+    This method should collapse the given face and return an iterator to
+    the new vertex created by the collapse.
+*/
+std::optional<Halfedge_Mesh::VertexRef> Halfedge_Mesh::collapse_face(Halfedge_Mesh::FaceRef f) {
+
+    // 0. sanity check
+    // 1. create new vertex
+    // 2. reconfigure incident faces
+    // 3. delete vertices, edges, face, & halfedges
+
+    auto bdry_halfedges = get_boundary_halfedges(f->halfedge());
+    for(auto h : bdry_halfedges) {
+        if(!on_boundary(h->edge()) && num_edges(h->twin()->face()) == 3) {
+            if(num_incident_edges(h->twin()->next()->next()->vertex()) < 3) return std::nullopt;
+        }
+    }
+    std::vector<HalfedgeRef> outgoing_halfedges;
+    outgoing_halfedges.reserve(
+        std::reduce(bdry_halfedges.begin(), bdry_halfedges.end(), (size_t)0,
+                    [](size_t a, HalfedgeRef h) { return a + num_incident_edges(h->vertex()); }) -
+        num_edges(f) * 2);
+    std::for_each(bdry_halfedges.begin(), bdry_halfedges.end(), [&](HalfedgeRef h) {
+        auto v = h->vertex();
+        auto halfedges = get_outgoing_halfedges(
+            v, [=](HalfedgeRef hh) { return hh->face() != f && hh->twin()->face() != f; });
+        auto size = outgoing_halfedges.size();
+        outgoing_halfedges.resize(size + halfedges.size());
+        std::move(halfedges.begin(), halfedges.end(), outgoing_halfedges.begin() + size);
+    });
+    if(outgoing_halfedges.size() < 2) return std::nullopt;
+
+    VertexRef v;
+    for(auto h : bdry_halfedges) {
+            v = collapse_side(h->twin(), *this);
+    }
+    erase(f);
+
+    return v;
+}
+
+/*
+    Insets a vertex into the given face, returning a pointer to the new center vertex
+*/
+std::optional<Halfedge_Mesh::VertexRef> Halfedge_Mesh::inset_vertex(FaceRef f) {
+    (void)f;
+    return std::nullopt;
+}
+
+/*
+    This method should flip the given edge and return an iterator to the
+    flipped edge.
+*/
+std::optional<Halfedge_Mesh::EdgeRef> Halfedge_Mesh::flip_edge(Halfedge_Mesh::EdgeRef e) {
+
+    auto h1 = e->halfedge();
+    auto h2 = h1->next();
+    auto h0 = get_last_halfedge(h1);
+    auto h3 = h1->twin();
+    auto h4 = h3->next();
+    auto h5 = get_last_halfedge(h3);
+    auto v0 = h2->twin()->vertex();
+    auto v1 = h1->vertex();
+    auto v2 = h4->twin()->vertex();
+    auto v3 = h3->vertex();
+    auto f0 = h1->face();
+    auto f1 = h3->face();
+
+    v0->halfedge() = h3;
+    v1->halfedge() = h4;
+    v2->halfedge() = h1;
+    v3->halfedge() = h2;
+    f0->halfedge() = h1;
+    f1->halfedge() = h3;
+    h0->set_neighbors(h4, h0->twin(), h0->vertex(), h0->edge(), f0);
+    h1->set_neighbors(h2->next(), h3, v2, h1->edge(), f0);
+    h2->set_neighbors(h3, h2->twin(), h2->vertex(), h2->edge(), f1);
+    h3->set_neighbors(h4->next(), h1, v0, h3->edge(), f1);
+    h4->set_neighbors(h1, h4->twin(), h4->vertex(), h4->edge(), f0);
+    h5->set_neighbors(h2, h5->twin(), h5->vertex(), h5->edge(), f1);
+
+    return e;
+}
+
+/*
+    This method should split the given edge and return an iterator to the
+    newly inserted vertex. The halfedge of this vertex should point along
+    the edge that was split, rather than the new edges.
+*/
+std::optional<Halfedge_Mesh::VertexRef> Halfedge_Mesh::split_edge(Halfedge_Mesh::EdgeRef e) {
+
+    auto v = new_vertex();
+    v->pos = e->center();
+    auto e0 = e;
+    auto e1 = new_edge();
+    auto e2 = new_edge();
+    auto e3 = new_edge();
+    auto f0 = e->halfedge()->face();
+    auto f1 = e->halfedge()->twin()->face();
+    auto f2 = new_face();
+    auto f3 = new_face();
+    auto h0 = e->halfedge();
+    auto h1 = h0->next();
+    auto h2 = get_last_halfedge(h0);
+    auto h3 = h0->twin();
+    auto h4 = h3->next();
+    auto h5 = get_last_halfedge(h3);
+    auto h6 = new_halfedge();
+    auto h7 = new_halfedge();
+    auto h8 = new_halfedge();
+    auto h9 = new_halfedge();
+    auto h10 = new_halfedge();
+    auto h11 = new_halfedge();
+    auto v0 = h0->vertex();
+    auto v1 = h5->vertex();
+    auto v2 = h1->vertex();
+    auto v3 = h2->vertex();
+
+    v->halfedge() = h0;
+    v0->halfedge() = h7;
+    v1->halfedge() = h5;
+    v2->halfedge() = h1;
+    v3->halfedge() = h2;
+    e0->halfedge() = h0;
+    e1->halfedge() = h8;
+    e2->halfedge() = h10;
+    e3->halfedge() = h11;
+    f0->halfedge() = h0;
+    f1->halfedge() = h3;
+    f2->halfedge() = h7;
+    f3->halfedge() = h10;
+    h0->set_neighbors(h1, h3, v, e0, f0);
+    h1->set_neighbors(h6, h1->twin(), v2, h1->edge(), f0);
+    h2->set_neighbors(h7, h2->twin(), v3, h2->edge(), f2);
+    h3->set_neighbors(h11, h0, v2, e0, f1);
+    h4->set_neighbors(h9, h4->twin(), v0, h4->edge(), f3);
+    h5->set_neighbors(h3, h5->twin(), v1, h5->edge(), f1);
+    h6->set_neighbors(h0, h8, v3, e1, f0);
+    h7->set_neighbors(h8, h10, v0, e2, f2);
+    h8->set_neighbors(h2, h6, v, e1, f2);
+    h9->set_neighbors(h10, h11, v1, e3, f3);
+    h10->set_neighbors(h4, h7, v, e2, f3);
+    h11->set_neighbors(h5, h9, v, e3, f1);
+
+    //TODO: handle boundary case
+
+    return v;
+}
+
+
+/*
+    This method should insets a vertex into the given face, returning a pointer to the new center vertex
+*/
+std::optional<Halfedge_Mesh::VertexRef> Halfedge_Mesh::bisect_edge(EdgeRef e) {
+
+    (void)e;
+    return std::nullopt;
+}
+
+/*
+    This method should inset a face into the given face, returning a pointer to the new face.
+*/
+std::optional<Halfedge_Mesh::FaceRef> Halfedge_Mesh::inset_face(Halfedge_Mesh::FaceRef f) {
+
+    // hint: use bevel_face positions as a helper function here
+    (void)f;
+    return std::nullopt;
+}
+
+/*
+    This method should bevel a vertex and inserts a vertex into the new vertex, returning a pointer to that vertex
+*/
+std::optional<Halfedge_Mesh::VertexRef> Halfedge_Mesh::extrude_vertex(VertexRef v) {
+    (void)v;
+    return std::nullopt;
+}
+
+/* Note on the beveling process:
+
+    Each of the bevel_vertex, bevel_edge, and bevel_face functions do not represent
+    a full bevel operation. Instead, they should update the _connectivity_ of
+    the mesh, _not_ the positions of newly created vertices. In fact, you should set
+    the positions of new vertices to be exactly the same as wherever they "started from."
+
+    When you click on a mesh element while in bevel mode, one of those three functions
+    is called. But, because you may then adjust the distance/offset of the newly
+    beveled face, we need another method of updating the positions of the new vertices.
+
+    This is where bevel_vertex_positions, bevel_edge_positions, and
+    bevel_face_positions come in: these functions are called repeatedly as you
+    move your mouse, the position of which determines the normal and tangent offset
+    parameters. These functions are also passed an array of the original vertex
+    positions: for bevel_vertex, it has one element, the original vertex position,
+    for bevel_edge, two for the two vertices, and for bevel_face, it has the original
+    position of each vertex in order starting from face->halfedge. You should use these 
+    positions, as well as the normal and tangent offset fields to assign positions to 
+    the new vertices.
+
+    Finally, note that the normal and tangent offsets are not relative values - you
+    should compute a particular new position from them, not a delta to apply.
+*/
+
+/*
+    This method should replace the vertex v with a face, corresponding to
+    a bevel operation. It should return the new face.  NOTE: This method is
+    only responsible for updating the *connectivity* of the mesh---it does not
+    need to update the vertex positions. These positions will be updated in
+    Halfedge_Mesh::bevel_vertex_positions (which you also have to
+    implement!)
+*/
+std::optional<Halfedge_Mesh::FaceRef> Halfedge_Mesh::bevel_vertex(Halfedge_Mesh::VertexRef v) {
+
+    // Reminder: You should set the positions of new vertices (v->pos) to be exactly
+    // the same as wherever they "started from."
+
+    auto outgoing_halfedges = get_outgoing_halfedges(v);
+    std::reverse(outgoing_halfedges.begin(), outgoing_halfedges.end());
+    auto new_vertices =
+        std::reduce(outgoing_halfedges.begin(), outgoing_halfedges.end(), std::vector<VertexRef>(),
+                    [&](std::vector<VertexRef> a, HalfedgeRef h) {
+                        a.push_back(new_vertex());
+                        return a;
+                    });
+    auto f = new_face();
+    for(size_t i = 0; i < new_vertices.size(); i++) {
+        auto v0 = new_vertices[i];
+        v0->pos = v->pos;
+        auto v1 = new_vertices[(i + 1) % new_vertices.size()];
+        auto h0 = outgoing_halfedges[i];
+        auto e0 = new_edge();
+        auto h1 = new_halfedge();
+        auto h2 = new_halfedge();
+        auto h3 = get_last_halfedge(h0);
+
+        v0->halfedge() = h1;
+        e0->halfedge() = h1;
+        h0->vertex() = v0;
+        h1->set_neighbors(h1, h2, v0, e0, f);
+        h2->set_neighbors(h0, h1, v1, e0, h0->face());
+        h3->next() = h2;
+        f->halfedge() = h1;
+    }
+    for(size_t i = 0; i < new_vertices.size(); i++) {
+        auto v0 = new_vertices[i];
+        auto v1 = new_vertices[(i + 1) % new_vertices.size()];
+        v0->halfedge()->next() = v1->halfedge();
+    }
+    erase(v);
+    return f;
+}
+
+/*
+    This method should replace the edge e with a face, corresponding to a
+    bevel operation. It should return the new face. NOTE: This method is
+    responsible for updating the *connectivity* of the mesh only---it does not
+    need to update the vertex positions. These positions will be updated in
+    Halfedge_Mesh::bevel_edge_positions (which you also have to
+    implement!)
+*/
+std::optional<Halfedge_Mesh::FaceRef> Halfedge_Mesh::bevel_edge(Halfedge_Mesh::EdgeRef e) {
+
+    // Reminder: You should set the positions of new vertices (v->pos) to be exactly
+    // the same as wherever they "started from."
+
+    auto incident_halfedges = get_incident_halfedges(e);
+    size_t n_incident_edges0 = num_incident_edges(e->halfedge()->vertex()) - 1;
+    auto endpt0 = e->halfedge()->vertex();
+    auto endpt1 = e->halfedge()->twin()->vertex();
+    auto new_vertices =
+        std::reduce(incident_halfedges.begin(), incident_halfedges.end(), std::vector<VertexRef>(),
+                    [&](std::vector<VertexRef> a, HalfedgeRef) {
+                        a.push_back(new_vertex());
+                        return a;
+                    });
+    auto f = new_face();
+
+    for(size_t i = 0; i < n_incident_edges0; i++) {
+        new_vertices[i]->pos = endpt0->pos;
+    }
+    for(size_t i = n_incident_edges0; i < new_vertices.size(); i++) {
+        new_vertices[i]->pos = endpt1->pos;
+    }
+
+    for(size_t i = 0; i < new_vertices.size(); i++) {
+        auto v0 = new_vertices[i];
+        auto v1 = new_vertices[(i + 1) % new_vertices.size()];
+        auto e0 = new_edge();
+        auto h0 = incident_halfedges[i];
+        auto h1 = new_halfedge();
+        auto h2 = new_halfedge();
+        auto h3 = incident_halfedges[(i + 1) % new_vertices.size()]->twin();
+        auto f0 = h0->face();
+
+        v0->halfedge() = h1;
+        e0->halfedge() = h1;
+        f->halfedge() = h1;
+        f0->halfedge() = h0;
+        h0->vertex() = v0;
+        h1->set_neighbors(h1, h2, v0, e0, f);
+        h2->set_neighbors(h0, h1, v1, e0, f0);
+        h3->next() = h2;
+    }
+    for(size_t i = 0; i < new_vertices.size(); i++) {
+        auto v0 = new_vertices[i];
+        auto v1 = new_vertices[(i + 1) % new_vertices.size()];
+        v0->halfedge()->next() = v1->halfedge();
+    }
+
+    erase(e->halfedge()->vertex());
+    erase(e->halfedge()->twin()->vertex());
+    erase(e);
+    erase(e->halfedge());
+    erase(e->halfedge()->twin());
+
+    return f;
+}
+
+/*
+    This method should replace the face f with an additional, inset face
+    (and ring of faces around it), corresponding to a bevel operation. It
+    should return the new face.  NOTE: This method is responsible for updating
+    the *connectivity* of the mesh only---it does not need to update the vertex
+    positions. These positions will be updated in
+    Halfedge_Mesh::bevel_face_positions (which you also have to
+    implement!)
+*/
+std::optional<Halfedge_Mesh::FaceRef> Halfedge_Mesh::bevel_face(Halfedge_Mesh::FaceRef f) {
+
+    // Reminder: You should set the positions of new vertices (v->pos) to be exactly
+    // the same as wherever they "started from."
+
+    auto bdry_halfedges = get_boundary_halfedges(f->halfedge());
+    auto verts = get_vertices(f);
+    auto new_vertices = std::reduce(verts.begin(), verts.end(), std::vector<VertexRef>(),
+                                    [&](std::vector<VertexRef> a, VertexRef) {
+                                        a.push_back(new_vertex());
+                                        return a;
+                                    });
+
+    auto f0 = new_face();
+    for(size_t i = 0; i < new_vertices.size(); i++) {
+        new_vertices[i]->pos = verts[i]->pos;
+    }
+    for(size_t i = 0; i < new_vertices.size(); i++) {
+        auto v0 = new_vertices[i];
+        auto v1 = verts[i];
+        auto v2 = new_vertices[(i + 1) % new_vertices.size()];
+        auto e0 = new_edge();
+        auto e1 = new_edge();
+        auto f1 = new_face();
+        auto h0 = new_halfedge();
+        auto h1 = new_halfedge();
+        auto h2 = new_halfedge();
+        auto h3 = new_halfedge();
+        auto h4 = bdry_halfedges[i];
+
+        v0->halfedge() = h0;
+        v1->halfedge() = h4;
+        e0->halfedge() = h0;
+        e1->halfedge() = h3;
+        f0->halfedge() = h0;
+        f1->halfedge() = h1;
+        h0->set_neighbors(h0, h1, v0, e0, f0);
+        h1->set_neighbors(h2, h0, v2, e0, f1);
+        h2->set_neighbors(h4, h3, v0, e1, f1);
+        h3->set_neighbors(h3, h2, v1, e1, f0);
+        h4->set_neighbors(h4, h4->twin(), v1, h4->edge(), f1);
+    }
+    for(size_t i = 0; i < new_vertices.size(); i++) {
+        // set h0's next
+        // set h3's next and face
+        // set h4's next
+
+        auto v0 = new_vertices[i];
+        auto v1 = new_vertices[(i + 1) % new_vertices.size()];
+        auto v2 = new_vertices[(i + new_vertices.size() - 1) % new_vertices.size()];
+        auto h0 = v0->halfedge();
+        auto h1 = v1->halfedge();
+        auto h2 = v2->halfedge()->twin();
+        auto h3 = h0->twin()->next()->twin();
+        auto h4 = bdry_halfedges[i];
+        auto h5 = h1->twin()->next()->twin();
+        auto f1 = h2->face();
+        
+        h0->next() = h1;
+        h3->next() = h2;
+        h3->face() = f1;
+        h4->next() = h5;
+    }
+
+    erase(f);
+
+    return f0;
+}
+
+/*
+    Compute new vertex positions for the vertices of the beveled vertex.
+
+    These vertices can be accessed via new_halfedges[i]->vertex()->pos for
+    i = 1, ..., new_halfedges.size()-1.
+
+    The basic strategy here is to loop over the list of outgoing halfedges,
+    and use the original vertex position and its associated outgoing edge
+    to compute a new vertex position along the outgoing edge.
+*/
+void Halfedge_Mesh::bevel_vertex_positions(const std::vector<Vec3>& start_positions,
+                                           Halfedge_Mesh::FaceRef face, float tangent_offset) {
+
+    std::vector<HalfedgeRef> new_halfedges;
+    auto h = face->halfedge();
+    do {
+        new_halfedges.push_back(h);
+        h = h->next();
+    } while(h != face->halfedge());
+
+    for(size_t i = 0; i < new_halfedges.size(); i++) {
+        auto v0 = new_halfedges[i]->vertex();
+        auto v1 = new_halfedges[i]->twin()->next()->twin()->vertex();
+        auto tangent_vec = (v1->pos - start_positions[i]).normalize();
+        v0->pos = tangent_vec * tangent_offset + start_positions[i];
+    }
+
+    //info("Start positions");
+    //for(auto p : start_positions) {
+    //    info("(%d, %d, %d)", p.x, p.y, p.z);
+    //}
+    //info("----------------------");
+    //info("Vertex positions");
+    //for(auto h0 : new_halfedges) {
+    //    auto v = h0->vertex();
+    //    info("(%d, %d, %d)", v->pos.x, v->pos.y, v->pos.z);
+    //}
+    //info("----------------------");
+}
+
+/*
+    Compute new vertex positions for the vertices of the beveled edge.
+
+    These vertices can be accessed via new_halfedges[i]->vertex()->pos for
+    i = 1, ..., new_halfedges.size()-1.
+
+    The basic strategy here is to loop over the list of outgoing halfedges,
+    and use the preceding and next vertex position from the original mesh
+    (in the orig array) to compute an offset vertex position.
+
+    Note that there is a 1-to-1 correspondence between halfedges in
+    newHalfedges and vertex positions in start_positions. So, you can write 
+    loops of the form:
+
+    for(size_t i = 0; i < new_halfedges.size(); i++)
+    {
+            Vector3D pi = start_positions[i]; // get the original vertex
+            position corresponding to vertex i
+    }
+*/
+void Halfedge_Mesh::bevel_edge_positions(const std::vector<Vec3>& start_positions,
+                                         Halfedge_Mesh::FaceRef face, float tangent_offset) {
+
+    std::vector<HalfedgeRef> new_halfedges;
+    auto h = face->halfedge();
+    do {
+        new_halfedges.push_back(h);
+        h = h->next();
+    } while(h != face->halfedge());
+
+    for(size_t i = 0; i < new_halfedges.size(); i++) {
+        auto v0 = new_halfedges[i]->vertex();
+        auto v1 = new_halfedges[i]->twin()->next()->twin()->vertex();
+        auto tangent_vec = (v1->pos - start_positions[i]).normalize();
+        v0->pos = tangent_vec * tangent_offset + start_positions[i];
+    }
+}
+
+/*
+    Compute new vertex positions for the vertices of the beveled face.
+
+    These vertices can be accessed via new_halfedges[i]->vertex()->pos for
+    i = 0, ..., new_halfedges.size()-1.
+
+    The basic strategy here is to loop over the list of outgoing halfedges,
+    and use the preceding and next vertex position from the original mesh
+    (in the start_positions array) to compute an offset vertex
+    position.
+
+    Note that there is a 1-to-1 correspondence between halfedges in
+    new_halfedges and vertex positions in start_positions. So, you can write 
+    loops of the form:
+
+    for(size_t i = 0; i < new_halfedges.size(); i++)
+    {
+            Vec3 pi = start_positions[i]; // get the original vertex
+            position corresponding to vertex i
+    }
+*/
+void Halfedge_Mesh::bevel_face_positions(const std::vector<Vec3>& start_positions,
+                                         Halfedge_Mesh::FaceRef face, float tangent_offset,
+                                         float normal_offset) {
+
+    if(flip_orientation) normal_offset = -normal_offset;
+    std::vector<HalfedgeRef> new_halfedges;
+    auto h = face->halfedge();
+    do {
+        new_halfedges.push_back(h);
+        h = h->next();
+    } while(h != face->halfedge());
+
+    size_t n_verts = start_positions.size();
+    for(size_t i = 0; i < new_halfedges.size(); i++) {
+        auto v0 = new_halfedges[i]->vertex();
+        auto start_pos0 = start_positions[i];
+        auto start_pos1 = start_positions[(i + 1) % n_verts];
+        Vec3 start_pos2;
+        auto start_pos3 = start_positions[(i + n_verts - 1) % n_verts];
+        if(n_verts % 2 == 0) {
+            start_pos2 = start_positions[(n_verts / 2 + i) % n_verts];
+        } else {
+            start_pos2 = (start_positions[(n_verts / 2 + i) % n_verts] +
+                          start_positions[(n_verts / 2 + 1 + i) % n_verts]) /
+                         2.f;
+        }
+
+        auto tangent = (start_pos0 - start_pos2).normalize();
+        auto normal = cross(start_pos1 - start_pos0, start_pos3 - start_pos0).normalize();
+
+        v0->pos = start_pos0 + tangent * tangent_offset + normal * normal_offset;
+    }
+}
+
+/*
+    Updates the position of v using the given start_position
+*/
+void Halfedge_Mesh::extrude_vertex_position(const Vec3& start_positions, Halfedge_Mesh::FaceRef face) {
+    (void)start_positions;
+    (void)face;
+}
+
+/******************************************************************
+*********************** Global Operations *************************
+******************************************************************/
+
+/*
+    Splits all non-triangular faces into triangles.
+*/
+void Halfedge_Mesh::triangulate() {
+
+    // For each face...
+    for(auto f = faces.begin(); f != faces.end(); f++) {
+        auto bdry_halfedges = get_boundary_halfedges(f->halfedge());
+        auto verts = get_vertices(f);
+        auto n_verts = bdry_halfedges.size();
+        if(n_verts == 3) {
+            continue;
+        }
+        
+        if(n_verts == 4) {
+            auto v0 = verts[0];
+            auto v1 = verts[1];
+            auto v2 = verts[2];
+            auto v3 = verts[3];
+            auto e0 = new_edge();
+            auto f0 = new_face();
+            auto h0 = bdry_halfedges[0];
+            auto h1 = bdry_halfedges[1];
+            auto h2 = new_halfedge();
+            auto h3 = new_halfedge();
+            auto h4 = bdry_halfedges[2];
+            auto h5 = bdry_halfedges[3];
+
+            v0->halfedge() = h0;
+            v1->halfedge() = h1;
+            v2->halfedge() = h4;
+            v3->halfedge() = h5;
+            e0->halfedge() = h2;
+            f->halfedge() = h3;
+            f0->halfedge() = h2;
+            h0->face() = f0;
+            h1->set_neighbors(h2, h1->twin(), v1, h1->edge(), f0);
+            h2->set_neighbors(h0, h3, v2, e0, f0);
+            h3->set_neighbors(h4, h2, v0, e0, f);
+            h5->next() = h3;
+
+            continue;
+        }
+
+        for(size_t i = 0; i < n_verts / 2; i++) {
+            auto v0 = verts[i * 2];
+            auto v1 = verts[(i * 2 + 1) % n_verts];
+            auto v2 = verts[(i * 2 + 2) % n_verts];
+            auto e0 = new_edge();
+            auto f0 = new_face();
+            auto h0 = bdry_halfedges[i * 2];
+            auto h1 = bdry_halfedges[(i * 2 + 1) % n_verts];
+            auto h2 = new_halfedge();
+            auto h3 = new_halfedge();
+
+            v0->halfedge() = h0;
+            v1->halfedge() = h1;
+            e0->halfedge() = h2;
+            f->halfedge() = h3;
+            f0->halfedge() = h2;
+            h0->set_neighbors(h1, h0->twin(), v0, h0->edge(), f0);
+            h1->set_neighbors(h2, h1->twin(), v1, h1->edge(), f0);
+            h2->set_neighbors(h0, h3, v2, e0, f0);
+            h3->set_neighbors(h3, h2, v0, e0, f);
+        }
+        if(n_verts % 2 != 0) {
+            for(size_t i = 0; i < n_verts / 2 - 1; i++) {
+                // set h3's next
+
+                auto v0 = verts[i * 2];
+                auto v1 = verts[(i * 2 + 2) % n_verts];
+                auto h3 = get_last_halfedge(v0->halfedge())->twin();
+                auto h4 = get_last_halfedge(v1->halfedge())->twin();
+                h3->next() = h4;
+            }
+            auto v0 = verts[n_verts - 3];
+            auto h3 = get_last_halfedge(v0->halfedge())->twin();
+            auto h4 = bdry_halfedges[n_verts - 1];
+            h3->next() = h4;
+            h4->next() = get_last_halfedge(verts[0]->halfedge())->twin();
+        } else {
+            for(size_t i = 0; i < n_verts / 2; i++) {
+                // set h3's next
+
+                auto v0 = verts[i * 2];
+                auto v1 = verts[(i * 2 + 2) % n_verts];
+                auto h3 = get_last_halfedge(v0->halfedge())->twin();
+                auto h4 = get_last_halfedge(v1->halfedge())->twin();
+                h3->next() = h4;
+            }
+        }
+    }
+}
+
+/* Note on the quad subdivision process:
+
+        Unlike the local mesh operations (like bevel or edge flip), we will perform
+        subdivision by splitting *all* faces into quads "simultaneously."  Rather
+        than operating directly on the halfedge data structure (which as you've
+        seen is quite difficult to maintain!) we are going to do something a bit nicer:
+           1. Create a raw list of vertex positions and faces (rather than a full-
+              blown halfedge mesh).
+           2. Build a new halfedge mesh from these lists, replacing the old one.
+        Sometimes rebuilding a data structure from scratch is simpler (and even
+        more efficient) than incrementally modifying the existing one.  These steps are
+        detailed below.
+
+  Step I: Compute the vertex positions for the subdivided mesh.
+        Here we're going to do something a little bit strange: since we will
+        have one vertex in the subdivided mesh for each vertex, edge, and face in
+        the original mesh, we can nicely store the new vertex *positions* as
+        attributes on vertices, edges, and faces of the original mesh. These positions
+        can then be conveniently copied into the new, subdivided mesh.
+        This is what you will implement in linear_subdivide_positions() and
+        catmullclark_subdivide_positions().
+
+  Steps II-IV are provided (see Halfedge_Mesh::subdivide()), but are still detailed
+  here:
+
+  Step II: Assign a unique index (starting at 0) to each vertex, edge, and
+        face in the original mesh. These indices will be the indices of the
+        vertices in the new (subdivided) mesh. They do not have to be assigned
+        in any particular order, so long as no index is shared by more than one
+        mesh element, and the total number of indices is equal to V+E+F, i.e.,
+        the total number of vertices plus edges plus faces in the original mesh.
+        Basically we just need a one-to-one mapping between original mesh elements
+        and subdivided mesh vertices.
+
+  Step III: Build a list of quads in the new (subdivided) mesh, as tuples of
+        the element indices defined above. In other words, each new quad should be
+        of the form (i,j,k,l), where i,j,k and l are four of the indices stored on
+        our original mesh elements.  Note that it is essential to get the orientation
+        right here: (i,j,k,l) is not the same as (l,k,j,i).  Indices of new faces
+        should circulate in the same direction as old faces (think about the right-hand
+        rule).
+
+  Step IV: Pass the list of vertices and quads to a routine that clears
+        the internal data for this halfedge mesh, and builds new halfedge data from
+        scratch, using the two lists.
+*/
+
+/*
+    Compute new vertex positions for a mesh that splits each polygon
+    into quads (by inserting a vertex at the face midpoint and each
+    of the edge midpoints).  The new vertex positions will be stored
+    in the members Vertex::new_pos, Edge::new_pos, and
+    Face::new_pos.  The values of the positions are based on
+    simple linear interpolation, e.g., the edge midpoints and face
+    centroids.
+*/
+void Halfedge_Mesh::linear_subdivide_positions() {
+
+    // For each vertex, assign Vertex::new_pos to
+    // its original position, Vertex::pos.
+
+    for(auto v = vertices.begin(); v != vertices.end(); v++) {
+        v->new_pos = v->pos;
+    }
+
+    // For each edge, assign the midpoint of the two original
+    // positions to Edge::new_pos.
+
+    for(auto e = edges.begin(); e != edges.end(); e++) {
+        e->new_pos = center_of(e);
+    }
+
+    // For each face, assign the centroid (i.e., arithmetic mean)
+    // of the original vertex positions to Face::new_pos. Note
+    // that in general, NOT all faces will be triangles!
+
+    for(auto f = faces.begin(); f != faces.end(); f++) {
+        f->new_pos = center_of(f);
+    }
+
+}
+
+/*
+    Compute new vertex positions for a mesh that splits each polygon
+    into quads (by inserting a vertex at the face midpoint and each
+    of the edge midpoints).  The new vertex positions will be stored
+    in the members Vertex::new_pos, Edge::new_pos, and
+    Face::new_pos. The values of the positions are based on
+    the Catmull-Clark rules for subdivision.
+
+    Note: this will only be called on meshes without boundary
+*/
+void Halfedge_Mesh::catmullclark_subdivide_positions() {
+
+    // The implementation for this routine should be
+    // a lot like Halfedge_Mesh:linear_subdivide_positions:(),
+    // except that the calculation of the positions themsevles is
+    // slightly more involved, using the Catmull-Clark subdivision
+    // rules. (These rules are outlined in the Developer Manual.)
+
+    // Faces
+
+    for(auto f = faces.begin(); f != faces.end(); f++) {
+        f->new_pos = center_of(f);
+    }
+
+    // Edges
+
+    for(auto e = edges.begin(); e != edges.end(); e++) {
+        auto incident_faces = get_incident_faces(e);
+        auto f0 = incident_faces[0];
+        auto f1 = incident_faces[1];
+        e->new_pos = (((f0->new_pos + f1->new_pos) / 2) + center_of(e)) / 2;
+    }
+
+    // Vertices
+
+    for(auto v = vertices.begin(); v != vertices.end(); v++) {
+        auto deg = static_cast<float>(v->degree());
+        auto incident_faces = get_incident_faces(v);
+        auto Q = std::reduce(incident_faces.begin(), incident_faces.end(), Vec3(0.f),
+                             [&](Vec3 a, FaceRef f) { return a + f->new_pos; }) /
+                 deg;
+        auto incident_edges = get_incident_edges(v);
+        auto R = std::reduce(incident_edges.begin(), incident_edges.end(), Vec3(0.f),
+                             [&](Vec3 a, EdgeRef e) { return a + e->center(); }) /
+                 deg;
+        auto S = v->pos;
+        v->new_pos = (Q + 2 * R + (deg - 3) * S) / deg;
+    }
+}
+
+/*
+    This routine should increase the number of triangles in the mesh
+    using Loop subdivision. Note: this is will only be called on triangle meshes.
+*/
+void Halfedge_Mesh::loop_subdivide() {
+
+    // Each vertex and edge of the original mesh can be associated with a
+    // vertex in the new (subdivided) mesh.
+    // Therefore, our strategy for computing the subdivided vertex locations is to
+    // *first* compute the new positions
+    // using the connectivity of the original (coarse) mesh. Navigating this mesh
+    // will be much easier than navigating
+    // the new subdivided (fine) mesh, which has more elements to traverse.  We
+    // will then assign vertex positions in
+    // the new mesh based on the values we computed for the original mesh.
+
+    // Compute new positions for all the vertices in the input mesh using
+    // the Loop subdivision rule and store them in Vertex::new_pos.
+    //    At this point, we also want to mark each vertex as being a vertex of the
+    //    original mesh. Use Vertex::is_new for this.
+
+    info("Step 1");
+    for(auto v = vertices.begin(); v != vertices.end(); v++) {
+        v->is_new = false;
+
+        float deg = static_cast<float>(v->degree());
+        auto neighbors = get_neighbors(v);
+        assert(neighbors.size() == v->degree());
+        float u = 0.f;
+        if(neighbors.size() == 3) {
+            u = 3.f / 16.f;
+        } else {
+            u = 3.f / (8.f * deg);
+        }
+        v->new_pos =
+            (1.f - deg * u) * v->pos + std::reduce(neighbors.begin(), neighbors.end(), Vec3(0.f),
+                                                   [](Vec3 a, VertexRef v) { return a + v->pos; }) *
+                                           u;
+    }
+
+    // Next, compute the subdivided vertex positions associated with edges, and
+    // store them in Edge::new_pos.
+
+    info("Step 2");
+    for(auto e = edges.begin(); e != edges.end(); e++) {
+        e->is_new = false;
+
+        auto h0 = e->halfedge();
+        auto v0 = h0->next()->next()->vertex();
+        auto v1 = h0->twin()->next()->next()->vertex();
+        e->new_pos = e->center() * 2.f * (3.f / 8.f) + (v0->pos + v1->pos) / 8.f;
+    }
+
+    // Next, we're going to split every edge in the mesh, in any order.
+    // We're also going to distinguish subdivided edges that came from splitting
+    // an edge in the original mesh from new edges by setting the boolean Edge::is_new.
+    // Note that in this loop, we only want to iterate over edges of the original mesh.
+    // Otherwise, we'll end up splitting edges that we just split (and the
+    // loop will never end!)
+
+    info("Step 3");
+    auto e = edges.begin();
+    for(size_t i = 0, num_edges = n_edges(); i < num_edges; i++) {
+        auto next = e;
+        next++;
+
+        auto new_pos = e->new_pos;
+        auto v = split_edge(e).value();
+        auto incident_edges = get_incident_edges(v);
+        assert(incident_edges.size() == 4);
+        incident_edges[0]->is_new = false;
+        incident_edges[1]->is_new = true;
+        incident_edges[2]->is_new = false;
+        incident_edges[3]->is_new = true;
+        v->new_pos = new_pos;
+        v->is_new = true;
+
+        e = next;
+    }
+    
+    size_t ctr = 0;
+    for(e = edges.begin(); e != edges.end(); e++) {
+        if(e->is_new) ctr++;
+    }
+    info("%i new edges", ctr);
+    ctr = 0;
+
+    // Now flip any new edge that connects an old and new vertex.
+
+    info("Step 4");
+    for(e = edges.begin(); e != edges.end(); e++) {
+        if(e->is_new) {
+            auto v0 = e->halfedge()->vertex();
+            auto v1 = e->halfedge()->twin()->vertex();
+            if(v0->is_new != v1->is_new) {
+                flip_edge(e);
+                ctr++;
+            }
+        }
+    }
+    info("flipped %i edges", ctr);
+
+    // Finally, copy new vertex positions into the Vertex::pos.
+
+    info("Step 5");
+    for(auto v = vertices.begin(); v != vertices.end(); v++) {
+        v->pos = v->new_pos;
+    }
+
+    info("Finished");
+}
+
+// Returns deviation of offset plus degree of v from 6 
+inline unsigned int dev(Halfedge_Mesh::VertexRef v, int offset = 0) {
+    unsigned int deg = v->degree() + offset;
+    return deg >= 6u ? deg - 6u : 6u - deg;
+}
+    /*
+    Isotropic remeshing. Note that this function returns success in a similar
+    manner to the local operations, except with only a boolean value.
+    (e.g. you may want to return false if this is not a triangle mesh)
+*/
+bool Halfedge_Mesh::isotropic_remesh() {
+
+    // Compute the mean edge length.
+    // Repeat the four main steps for 5 or 6 iterations
+    // -> Split edges much longer than the target length (being careful about
+    //    how the loop is written!)
+    // -> Collapse edges much shorter than the target length.  Here we need to
+    //    be EXTRA careful about advancing the loop, because many edges may have
+    //    been destroyed by a collapse (which ones?)
+    // -> Now flip each edge if it improves vertex degree
+    // -> Finally, apply some tangential smoothing to the vertex positions
+
+    // Note: if you erase elements in a local operation, they will not be actually deleted
+    // until do_erase or validate is called. This is to facilitate checking
+    // for dangling references to elements that will be erased.
+    // The rest of the codebase will automatically call validate() after each op,
+    // but here simply calling collapse_edge() will not erase the elements.
+    // You should use collapse_edge_erase() instead for the desired behavior.
+
+    for(auto f = faces.begin(); f != faces.end(); f++) {
+        if(f->is_boundary()) {
+            info("Contains boundary face!");
+            return false;
+        }
+        if(f->degree() != 3) {
+            info("Not triangle mesh!");
+            return false;
+        }
+    }
+
+    constexpr float EPSLON = 0.f;
+    float L = 0.f;
+    for(auto e = edges.begin(); e != edges.end(); e++) {
+        L += e->length();
+    }
+    L /= static_cast<float>(n_edges());
+
+    info("Step 1: splitting");
+    auto e = edges.begin();
+    for(size_t i = 0, num_edges = n_edges(); i < num_edges; i++) {
+        auto next = e;
+        next++;
+        if(e->length() - EPSLON > 4.f * L / 3.f) {
+            split_edge(e);
+        }
+        e = next;
+    }
+    info("Step 1 finised. Validating...");
+    auto err = validate();
+    if(err != std::nullopt) {
+        info("%s", err.value().second.c_str());
+        return false;
+    }
+    for(auto v = vertices.begin(); v != vertices.end(); v++) {
+        auto N = v->normal();
+        if(!(std::isfinite(N.x) && std::isfinite(N.y) && std::isfinite(N.z))) {
+            info("N = (%f, %f, %f) of vertex %i is infinite", N.x, N.y, N.z, v->id());
+            return false;
+        }
+    }
+    info("Validation finished");
+
+    info("Step 2: collapsing");
+    e = edges.begin();
+    for(size_t i = 0, num_edges = n_edges(); i < num_edges; i++) {
+        auto next = e;
+        next++;
+
+        if(e->length() + EPSLON < 4.f * L / 5.f) {
+            auto incident_faces = get_incident_faces(e);
+
+            while(std::find_if(incident_faces.begin(), incident_faces.end(), [&](FaceRef f) {
+                      return f == next->halfedge()->face() || f == next->halfedge()->twin()->face();
+                  }) != incident_faces.end()) {
+                next++;
+            }
+            i += 2;
+
+            auto v = collapse_edge_erase(e);
+            if(v == std::nullopt) {
+                info("Skipping edge %i", e->id());
+                next = e;
+                next++;
+                i -= 2;
+            }
+        }
+
+        e = next;
+    }
+    info("Step 2 finished. Validating...");
+    err = validate();
+    if(err != std::nullopt) {
+        info("%s", err.value().second.c_str());
+        return false;
+    }
+    for(auto v = vertices.begin(); v != vertices.end(); v++) {
+        auto N = v->normal();
+        if(!(std::isfinite(N.x) && std::isfinite(N.y) && std::isfinite(N.z))) {
+            info("N = (%f, %f, %f) of vertex %i is infinite", N.x, N.y, N.z, v->id());
+            info("Position: (%f, %f, %f)", v->pos.x, v->pos.y, v->pos.z);
+            info("Degree: %i", v->degree());
+            auto neighbors = get_neighbors(v);
+            info("%i neighbors:", neighbors.size());
+            for(auto n : neighbors) {
+                info("Position of vertex %i: (%f, %f, %f)", n->id(), n->pos.x, n->pos.y, n->pos.z);
+            }
+            return false;
+        }
+        //if(v->pos.x == 0.f && v->pos.y == 0.f && v->pos.z == 0.f) {
+        //    info("Vertex %i is 0", v->id());
+        //    return false;
+        //}
+    }
+    info("Validation finished");
+
+    info("Step 3: flipping");
+    for(e = edges.begin(); e != edges.end(); e++) {
+        auto h0 = e->halfedge();
+        auto h1 = h0->twin();
+        auto v0 = h0->vertex();
+        auto v1 = h1->vertex();
+        auto v2 = h0->next()->next()->vertex();
+        auto v3 = h1->next()->next()->vertex();
+        auto deviation = dev(v0) + dev(v1) + dev(v2) + dev(v3);
+        if(deviation > dev(v0, -1) + dev(v1, -1) + dev(v2, 1) + dev(v3, 1)) {
+            flip_edge(e);
+        }
+    }
+    info("Step 3 finished. Validating...");
+    err = validate();
+    if(err != std::nullopt) {
+        info("%s", err->second.c_str());
+        return false;
+    }
+    for(auto v = vertices.begin(); v != vertices.end(); v++) {
+        auto N = v->normal();
+        if(!(std::isfinite(N.x) && std::isfinite(N.y) && std::isfinite(N.z))) {
+            info("N = (%f, %f, %f) of vertex %i is infinite", N.x, N.y, N.z, v->id());
+            return false;
+        }
+    }
+    info("Validation finished");
+
+    info("Step 4: smoothing");
+    info("Number of vertices: %i", n_vertices());
+    for(int i = 0; i < 15; i++) {
+        for(auto v = vertices.begin(); v != vertices.end(); v++) {
+            //info("Processing vertex %i", v->id());
+            auto c = v->neighborhood_center();
+            auto p = v->pos;
+            auto d = c - p;
+            if(!(std::isfinite(d.x) && std::isfinite(d.y) && std::isfinite(d.z))) {
+                info("d = (%f, %f, %f) is infinite (before substracting)", d.x, d.y, d.z);
+            }
+            auto N = v->normal();
+            d = d - dot(d, N) * N;
+            if (!(std::isfinite(c.x) && std::isfinite(c.y) && std::isfinite(c.z))) {
+                info("c = (%f, %f, %f) is infinite", c.x, c.y, c.z);
+            }
+            if(!(std::isfinite(p.x) && std::isfinite(p.y) && std::isfinite(p.z))) {
+                info("p = (%f, %f, %f) is infinite", p.x, p.y, p.z);
+            }
+            if(!(std::isfinite(N.x) && std::isfinite(N.y) && std::isfinite(N.z))) {
+                info("N = (%f, %f, %f) is infinite", N.x, N.y, N.z);
+            }
+            if(!(std::isfinite(d.x) && std::isfinite(d.y) && std::isfinite(d.z))) {
+                info("d = (%f, %f, %f) is infinite", d.x, d.y, d.z);
+                info("d dot N = %f", dot(d, N));
+            }
+            v->new_pos = p + d * (1.f / 5.f);
+        }
+        for(auto v = vertices.begin(); v != vertices.end(); v++) {
+            v->pos = v->new_pos;
+        }
+    }
+    info("Step 4 finished");
+
+    return true;
+}
+
+/* Helper type for quadric simplification */
+struct Edge_Record {
+    Edge_Record() {
+    }
+    Edge_Record(std::unordered_map<Halfedge_Mesh::VertexRef, Mat4>& vertex_quadrics,
+                Halfedge_Mesh::EdgeRef e)
+        : edge(e) {
+
+        // Compute the combined quadric from the edge endpoints.
+        // -> Build the 3x3 linear system whose solution minimizes the quadric error
+        //    associated with these two endpoints.
+        // -> Use this system to solve for the optimal position, and store it in
+        //    Edge_Record::optimal.
+        // -> Also store the cost associated with collapsing this edge in
+        //    Edge_Record::cost.
+    }
+    Halfedge_Mesh::EdgeRef edge;
+    Vec3 optimal;
+    float cost;
+};
+
+/* Comparison operator for Edge_Records so std::set will properly order them */
+bool operator<(const Edge_Record& r1, const Edge_Record& r2) {
+    if(r1.cost != r2.cost) {
+        return r1.cost < r2.cost;
+    }
+    Halfedge_Mesh::EdgeRef e1 = r1.edge;
+    Halfedge_Mesh::EdgeRef e2 = r2.edge;
+    return &*e1 < &*e2;
+}
+
+/** Helper type for quadric simplification
+ *
+ * A PQueue is a minimum-priority queue that
+ * allows elements to be both inserted and removed from the
+ * queue.  Together, one can easily change the priority of
+ * an item by removing it, and re-inserting the same item
+ * but with a different priority.  A priority queue, for
+ * those who don't remember or haven't seen it before, is a
+ * data structure that always keeps track of the item with
+ * the smallest priority or "score," even as new elements
+ * are inserted and removed.  Priority queues are often an
+ * essential component of greedy algorithms, where one wants
+ * to iteratively operate on the current "best" element.
+ *
+ * PQueue is templated on the type T of the object
+ * being queued.  For this reason, T must define a comparison
+ * operator of the form
+ *
+ *    bool operator<( const T& t1, const T& t2 )
+ *
+ * which returns true if and only if t1 is considered to have a
+ * lower priority than t2.
+ *
+ * Basic use of a PQueue might look
+ * something like this:
+ *
+ *    // initialize an empty queue
+ *    PQueue<myItemType> queue;
+ *
+ *    // add some items (which we assume have been created
+ *    // elsewhere, each of which has its priority stored as
+ *    // some kind of internal member variable)
+ *    queue.insert( item1 );
+ *    queue.insert( item2 );
+ *    queue.insert( item3 );
+ *
+ *    // get the highest priority item currently in the queue
+ *    myItemType highestPriorityItem = queue.top();
+ *
+ *    // remove the highest priority item, automatically
+ *    // promoting the next-highest priority item to the top
+ *    queue.pop();
+ *
+ *    myItemType nextHighestPriorityItem = queue.top();
+ *
+ *    // Etc.
+ *
+ *    // We can also remove an item, making sure it is no
+ *    // longer in the queue (note that this item may already
+ *    // have been removed, if it was the 1st or 2nd-highest
+ *    // priority item!)
+ *    queue.remove( item2 );
+ *
+ */
+template<class T> struct PQueue {
+    void insert(const T& item) {
+        queue.insert(item);
+    }
+    void remove(const T& item) {
+        if(queue.find(item) != queue.end()) {
+            queue.erase(item);
+        }
+    }
+    const T& top(void) const {
+        return *(queue.begin());
+    }
+    void pop(void) {
+        queue.erase(queue.begin());
+    }
+    size_t size() {
+        return queue.size();
+    }
+
+    std::set<T> queue;
+};
+
+/*
+    Mesh simplification. Note that this function returns success in a similar
+    manner to the local operations, except with only a boolean value.
+    (e.g. you may want to return false if you can't simplify the mesh any
+    further without destroying it.)
+*/
+bool Halfedge_Mesh::simplify() {
+
+    std::unordered_map<VertexRef, Mat4> vertex_quadrics;
+    std::unordered_map<FaceRef, Mat4> face_quadrics;
+    std::unordered_map<EdgeRef, Edge_Record> edge_records;
+    PQueue<Edge_Record> edge_queue;
+
+    // Compute initial quadrics for each face by simply writing the plane equation
+    // for the face in homogeneous coordinates. These quadrics should be stored
+    // in face_quadrics
+    // -> Compute an initial quadric for each vertex as the sum of the quadrics
+    //    associated with the incident faces, storing it in vertex_quadrics
+    // -> Build a priority queue of edges according to their quadric error cost,
+    //    i.e., by building an Edge_Record for each edge and sticking it in the
+    //    queue. You may want to use the above PQueue<Edge_Record> for this.
+    // -> Until we reach the target edge budget, collapse the best edge. Remember
+    //    to remove from the queue any edge that touches the collapsing edge
+    //    BEFORE it gets collapsed, and add back into the queue any edge touching
+    //    the collapsed vertex AFTER it's been collapsed. Also remember to assign
+    //    a quadric to the collapsed vertex, and to pop the collapsed edge off the
+    //    top of the queue.
+
+    // Note: if you erase elements in a local operation, they will not be actually deleted
+    // until do_erase or validate are called. This is to facilitate checking
+    // for dangling references to elements that will be erased.
+    // The rest of the codebase will automatically call validate() after each op,
+    // but here simply calling collapse_edge() will not erase the elements.
+    // You should use collapse_edge_erase() instead for the desired behavior.
+
+    return false;
+}